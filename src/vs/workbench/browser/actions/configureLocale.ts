/*---------------------------------------------------------------------------------------------
 *  Copyright (c) Microsoft Corporation. All rights reserved.
 *  Licensed under the MIT License. See License.txt in the project root for license information.
 *--------------------------------------------------------------------------------------------*/
'use strict';

import { TPromise } from 'vs/base/common/winjs.base';
import nls = require('vs/nls');
import * as Path from 'vs/base/common/paths';
import URI from 'vs/base/common/uri';
import * as Labels from 'vs/base/common/labels';
import * as Platform from 'vs/base/common/platform';
import { Action } from 'vs/base/common/actions';

import { Registry } from 'vs/platform/platform';
import { IWorkbenchActionRegistry, Extensions } from 'vs/workbench/common/actionRegistry';
import { IWorkbenchEditorService } from 'vs/workbench/services/editor/common/editorService';
import { IWorkspaceContextService } from 'vs/workbench/services/workspace/common/contextService';
import { IEditor } from 'vs/platform/editor/common/editor';
import { IFileService } from 'vs/platform/files/common/files';
import { SyncActionDescriptor } from 'vs/platform/actions/common/actions';

import { IJSONContributionRegistry, Extensions as JSONExtensions } from 'vs/platform/jsonschemas/common/jsonContributionRegistry';
import { IJSONSchema } from 'vs/base/common/jsonSchema';

class ConfigureLocaleAction extends Action {
	public static ID = 'workbench.action.configureLocale';
	public static LABEL = nls.localize('configureLocale', "Configure Language");

	private static DEFAULT_CONTENT: string = [
		'{',
		`\t// ${nls.localize('displayLanguage', 'Defines VSCode\'s display language.')}`,
		`\t// ${nls.localize('doc', 'See {0} for a list of supported languages.', 'https://go.microsoft.com/fwlink/?LinkId=761051')}`,
		`\t// ${nls.localize('restart', 'Changing the value requires to restart VSCode.')}`,
		`\t"locale":"${Platform.language}"`,
		'}'
	].join('\n');

	constructor(id, label,
		@IFileService private fileService: IFileService,
		@IWorkspaceContextService private contextService: IWorkspaceContextService,
		@IWorkbenchEditorService private editorService: IWorkbenchEditorService
	) {
		super(id, label);
	}

	public run(event?: any): TPromise<IEditor> {
		let file = URI.file(Path.join(this.contextService.getConfiguration().env.appSettingsHome, 'locale.json'));
		return this.fileService.resolveFile(file).then(null, (error) => {
			return this.fileService.createFile(file, ConfigureLocaleAction.DEFAULT_CONTENT);
		}).then((stat) => {
			if (!stat) {
				return;
			}
			return this.editorService.openEditor({
				resource: stat.resource,
				options: {
					forceOpen: true
				}
			});
		}, (error) => {
			throw new Error(nls.localize('fail.createSettings', "Unable to create '{0}' ({1}).", Labels.getPathLabel(file, this.contextService), error));
		});
	}
}

const registry = Registry.as<IWorkbenchActionRegistry>(Extensions.WorkbenchActions);
registry.registerWorkbenchAction(new SyncActionDescriptor(ConfigureLocaleAction, ConfigureLocaleAction.ID, ConfigureLocaleAction.LABEL), 'Configure Language');

let schemaId = 'vscode://schemas/locale';
// Keep en-US since we generated files with that content.
<<<<<<< HEAD
let schema: IJSONSchema =
	{
		id: schemaId,
		description: 'Locale Definition file',
		type: 'object',
		default: {
			'locale': 'en'
		},
		required: ['locale'],
		properties: {
			locale: {
				type: 'string',
				enum: ['de', 'en', 'en-US', 'es', 'fr', 'it', 'ja', 'ko', 'ru', 'zh-CN', 'zh-tw'],
				description: nls.localize('JsonSchema.locale', 'The UI Language to use.')
			}
=======
let schema : IJSONSchema =
{
	id: schemaId,
	description: 'Locale Definition file',
	type: 'object',
	default: {
		'locale': 'en'
	},
	required: ['locale'],
	properties: {
		locale: {
			type: 'string',
			enum: ['de', 'en', 'en-US', 'es', 'fr', 'it', 'ja', 'ko', 'ru', 'zh-CN', 'zh-TW'],
			description: nls.localize('JsonSchema.locale', 'The UI Language to use.')
>>>>>>> 23c927e3
		}
	};

let jsonRegistry = <IJSONContributionRegistry>Registry.as(JSONExtensions.JSONContribution);
jsonRegistry.registerSchema(schemaId, schema);<|MERGE_RESOLUTION|>--- conflicted
+++ resolved
@@ -69,7 +69,6 @@
 
 let schemaId = 'vscode://schemas/locale';
 // Keep en-US since we generated files with that content.
-<<<<<<< HEAD
 let schema: IJSONSchema =
 	{
 		id: schemaId,
@@ -82,25 +81,9 @@
 		properties: {
 			locale: {
 				type: 'string',
-				enum: ['de', 'en', 'en-US', 'es', 'fr', 'it', 'ja', 'ko', 'ru', 'zh-CN', 'zh-tw'],
+				enum: ['de', 'en', 'en-US', 'es', 'fr', 'it', 'ja', 'ko', 'ru', 'zh-CN', 'zh-TW'],
 				description: nls.localize('JsonSchema.locale', 'The UI Language to use.')
 			}
-=======
-let schema : IJSONSchema =
-{
-	id: schemaId,
-	description: 'Locale Definition file',
-	type: 'object',
-	default: {
-		'locale': 'en'
-	},
-	required: ['locale'],
-	properties: {
-		locale: {
-			type: 'string',
-			enum: ['de', 'en', 'en-US', 'es', 'fr', 'it', 'ja', 'ko', 'ru', 'zh-CN', 'zh-TW'],
-			description: nls.localize('JsonSchema.locale', 'The UI Language to use.')
->>>>>>> 23c927e3
 		}
 	};
 
