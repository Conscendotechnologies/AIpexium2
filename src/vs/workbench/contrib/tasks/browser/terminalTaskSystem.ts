/*---------------------------------------------------------------------------------------------
 *  Copyright (c) Microsoft Corporation. All rights reserved.
 *  Licensed under the MIT License. See License.txt in the project root for license information.
 *--------------------------------------------------------------------------------------------*/

import * as path from 'vs/base/common/path';
import * as nls from 'vs/nls';
import * as Objects from 'vs/base/common/objects';
import * as Types from 'vs/base/common/types';
import * as Platform from 'vs/base/common/platform';
import * as Async from 'vs/base/common/async';
import * as resources from 'vs/base/common/resources';
import { IStringDictionary, values } from 'vs/base/common/collections';
import { LinkedMap, Touch } from 'vs/base/common/map';
import Severity from 'vs/base/common/severity';
import { Event, Emitter } from 'vs/base/common/event';
import { Disposable, DisposableStore } from 'vs/base/common/lifecycle';
import { isUNC } from 'vs/base/common/extpath';

import { IFileService } from 'vs/platform/files/common/files';
import { IMarkerService, MarkerSeverity } from 'vs/platform/markers/common/markers';
import { IWorkspaceContextService, WorkbenchState, IWorkspaceFolder } from 'vs/platform/workspace/common/workspace';
import { IModelService } from 'vs/editor/common/services/model';
import { ProblemMatcher, ProblemMatcherRegistry /*, ProblemPattern, getResource */ } from 'vs/workbench/contrib/tasks/common/problemMatcher';
import { Markers } from 'vs/workbench/contrib/markers/common/markers';

import { IConfigurationResolverService } from 'vs/workbench/services/configurationResolver/common/configurationResolver';
import { ITerminalProfileResolverService, TERMINAL_VIEW_ID } from 'vs/workbench/contrib/terminal/common/terminal';
import { ITerminalService, ITerminalInstance, ITerminalGroupService } from 'vs/workbench/contrib/terminal/browser/terminal';
import { IOutputService } from 'vs/workbench/services/output/common/output';
import { StartStopProblemCollector, WatchingProblemCollector, ProblemCollectorEventKind, ProblemHandlingStrategy } from 'vs/workbench/contrib/tasks/common/problemCollectors';
import {
	Task, CustomTask, ContributedTask, RevealKind, CommandOptions, IShellConfiguration, RuntimeType, PanelKind,
	TaskEvent, TaskEventKind, IShellQuotingOptions, ShellQuoting, CommandString, ICommandConfiguration, IExtensionTaskSource, TaskScope, RevealProblemKind, DependsOrder, TaskSourceKind, InMemoryTask, ITaskEvent
} from 'vs/workbench/contrib/tasks/common/tasks';
import {
	ITaskSystem, ITaskSummary, ITaskExecuteResult, TaskExecuteKind, TaskError, TaskErrors, ITaskResolver,
	Triggers, ITaskTerminateResponse, ITaskSystemInfoResolver, ITaskSystemInfo, IResolveSet, IResolvedVariables
} from 'vs/workbench/contrib/tasks/common/taskSystem';
import { URI } from 'vs/base/common/uri';
import { IWorkbenchEnvironmentService } from 'vs/workbench/services/environment/common/environmentService';
import { Schemas } from 'vs/base/common/network';
import { IPathService } from 'vs/workbench/services/path/common/pathService';
import { IViewsService, IViewDescriptorService, ViewContainerLocation } from 'vs/workbench/common/views';
import { ILogService } from 'vs/platform/log/common/log';
import { IConfigurationService } from 'vs/platform/configuration/common/configuration';
import { IShellLaunchConfig, TerminalLocation, TerminalSettingId } from 'vs/platform/terminal/common/terminal';
import { TerminalProcessExtHostProxy } from 'vs/workbench/contrib/terminal/browser/terminalProcessExtHostProxy';
import { TaskTerminalStatus } from 'vs/workbench/contrib/tasks/browser/taskTerminalStatus';
import { ITaskService } from 'vs/workbench/contrib/tasks/common/taskService';
import { IPaneCompositePartService } from 'vs/workbench/services/panecomposite/browser/panecomposite';
import { INotificationService } from 'vs/platform/notification/common/notification';

interface ITerminalData {
	terminal: ITerminalInstance;
	lastTask: string;
	group?: string;
}

interface IActiveTerminalData {
	terminal: ITerminalInstance;
	task: Task;
	promise: Promise<ITaskSummary>;
	state?: TaskEventKind;
}

class InstanceManager {
	private _currentInstances: number = 0;
	private _counter: number = 0;

	addInstance() {
		this._currentInstances++;
		this._counter++;
	}
	removeInstance() {
		this._currentInstances--;
	}
	get instances() {
		return this._currentInstances;
	}
	get counter() {
		return this._counter;
	}
}

class VariableResolver {
	private static _regex = /\$\{(.*?)\}/g;
	constructor(public workspaceFolder: IWorkspaceFolder | undefined, public taskSystemInfo: ITaskSystemInfo | undefined, public readonly values: Map<string, string>, private _service: IConfigurationResolverService | undefined) {
	}
	async resolve(value: string): Promise<string> {
		const replacers: Promise<string>[] = [];
		value.replace(VariableResolver._regex, (match, ...args) => {
			replacers.push(this._replacer(match, args));
			return match;
		});
		const resolvedReplacers = await Promise.all(replacers);
		return value.replace(VariableResolver._regex, () => resolvedReplacers.shift()!);

	}

	private async _replacer(match: string, args: string[]): Promise<string> {
		// Strip out the ${} because the map contains them variables without those characters.
		const result = this.values.get(match.substring(2, match.length - 1));
		if ((result !== undefined) && (result !== null)) {
			return result;
		}
		if (this._service) {
			return this._service.resolveAsync(this.workspaceFolder, match);
		}
		return match;
	}
}

export class VerifiedTask {
	readonly task: Task;
	readonly resolver: ITaskResolver;
	readonly trigger: string;
	resolvedVariables?: IResolvedVariables;
	systemInfo?: ITaskSystemInfo;
	workspaceFolder?: IWorkspaceFolder;
	shellLaunchConfig?: IShellLaunchConfig;

	constructor(task: Task, resolver: ITaskResolver, trigger: string) {
		this.task = task;
		this.resolver = resolver;
		this.trigger = trigger;
	}

	public verify(): boolean {
		let verified = false;
		if (this.trigger && this.resolvedVariables && this.workspaceFolder && (this.shellLaunchConfig !== undefined)) {
			verified = true;
		}
		return verified;
	}

	public getVerifiedTask(): { task: Task; resolver: ITaskResolver; trigger: string; resolvedVariables: IResolvedVariables; systemInfo: ITaskSystemInfo; workspaceFolder: IWorkspaceFolder; shellLaunchConfig: IShellLaunchConfig } {
		if (this.verify()) {
			return { task: this.task, resolver: this.resolver, trigger: this.trigger, resolvedVariables: this.resolvedVariables!, systemInfo: this.systemInfo!, workspaceFolder: this.workspaceFolder!, shellLaunchConfig: this.shellLaunchConfig! };
		} else {
			throw new Error('VerifiedTask was not checked. verify must be checked before getVerifiedTask.');
		}
	}
}

export class TerminalTaskSystem extends Disposable implements ITaskSystem {

	public static TelemetryEventName: string = 'taskService';

	private static readonly ProcessVarName = '__process__';

	private static _shellQuotes: IStringDictionary<IShellQuotingOptions> = {
		'cmd': {
			strong: '"'
		},
		'powershell': {
			escape: {
				escapeChar: '`',
				charsToEscape: ' "\'()'
			},
			strong: '\'',
			weak: '"'
		},
		'bash': {
			escape: {
				escapeChar: '\\',
				charsToEscape: ' "\''
			},
			strong: '\'',
			weak: '"'
		},
		'zsh': {
			escape: {
				escapeChar: '\\',
				charsToEscape: ' "\''
			},
			strong: '\'',
			weak: '"'
		}
	};

	private static _osShellQuotes: IStringDictionary<IShellQuotingOptions> = {
		'Linux': TerminalTaskSystem._shellQuotes['bash'],
		'Mac': TerminalTaskSystem._shellQuotes['bash'],
		'Windows': TerminalTaskSystem._shellQuotes['powershell']
	};

	private _activeTasks: IStringDictionary<IActiveTerminalData>;
	private _instances: IStringDictionary<InstanceManager>;
	private _busyTasks: IStringDictionary<Task>;
	private _terminals: IStringDictionary<ITerminalData>;
	private _idleTaskTerminals: LinkedMap<string, string>;
	private _sameTaskTerminals: IStringDictionary<string>;
	private _taskSystemInfoResolver: ITaskSystemInfoResolver;
	private _lastTask: VerifiedTask | undefined;
	// Should always be set in run
	private _currentTask!: VerifiedTask;
	private _isRerun: boolean = false;
	private _previousPanelId: string | undefined;
	private _previousTerminalInstance: ITerminalInstance | undefined;
	private _terminalStatusManager: TaskTerminalStatus;
	private _terminalCreationQueue: Promise<ITerminalInstance | void> = Promise.resolve();

	private readonly _onDidStateChange: Emitter<ITaskEvent>;

	constructor(
		private _terminalService: ITerminalService,
		private _terminalGroupService: ITerminalGroupService,
		private _outputService: IOutputService,
		private _paneCompositeService: IPaneCompositePartService,
		private _viewsService: IViewsService,
		private _markerService: IMarkerService,
		private _modelService: IModelService,
		private _configurationResolverService: IConfigurationResolverService,
		private _contextService: IWorkspaceContextService,
		private _environmentService: IWorkbenchEnvironmentService,
		private _outputChannelId: string,
		private _fileService: IFileService,
		private _terminalProfileResolverService: ITerminalProfileResolverService,
		private _pathService: IPathService,
		private _viewDescriptorService: IViewDescriptorService,
		private _logService: ILogService,
		private _configurationService: IConfigurationService,
		private _notificationService: INotificationService,
		taskService: ITaskService,
		taskSystemInfoResolver: ITaskSystemInfoResolver,
	) {
		super();

		this._activeTasks = Object.create(null);
		this._instances = Object.create(null);
		this._busyTasks = Object.create(null);
		this._terminals = Object.create(null);
		this._idleTaskTerminals = new LinkedMap<string, string>();
		this._sameTaskTerminals = Object.create(null);

		this._onDidStateChange = new Emitter();
		this._taskSystemInfoResolver = taskSystemInfoResolver;
		this._register(this._terminalStatusManager = new TaskTerminalStatus(taskService));
	}

	public get onDidStateChange(): Event<ITaskEvent> {
		return this._onDidStateChange.event;
	}

	private _log(value: string): void {
		this._appendOutput(value + '\n');
	}

	protected _showOutput(): void {
		this._outputService.showChannel(this._outputChannelId, true);
	}

	public run(task: Task, resolver: ITaskResolver, trigger: string = Triggers.command): ITaskExecuteResult {
		task = task.clone(); // A small amount of task state is stored in the task (instance) and tasks passed in to run may have that set already.
		const recentTaskKey = task.getRecentlyUsedKey() ?? '';
<<<<<<< HEAD
		const validInstance = task.runOptions && task.runOptions.instanceLimit && this.instances[recentTaskKey] && this.instances[recentTaskKey].instances < task.runOptions.instanceLimit;
		const instance = this.instances[recentTaskKey] ? this.instances[recentTaskKey].instances : 0;
		this.currentTask = new VerifiedTask(task, resolver, trigger);
=======
		let validInstance = task.runOptions && task.runOptions.instanceLimit && this._instances[recentTaskKey] && this._instances[recentTaskKey].instances < task.runOptions.instanceLimit;
		let instance = this._instances[recentTaskKey] ? this._instances[recentTaskKey].instances : 0;
		this._currentTask = new VerifiedTask(task, resolver, trigger);
>>>>>>> de13d28e
		if (instance > 0) {
			task.instance = this._instances[recentTaskKey].counter;
		}
<<<<<<< HEAD
		const lastTaskInstance = this.getLastInstance(task);
		const terminalData = lastTaskInstance ? this.activeTasks[lastTaskInstance.getMapKey()] : undefined;
=======
		let lastTaskInstance = this.getLastInstance(task);
		let terminalData = lastTaskInstance ? this._activeTasks[lastTaskInstance.getMapKey()] : undefined;
>>>>>>> de13d28e
		if (terminalData && terminalData.promise && !validInstance) {
			this._lastTask = this._currentTask;
			return { kind: TaskExecuteKind.Active, task: terminalData.task, active: { same: true, background: task.configurationProperties.isBackground! }, promise: terminalData.promise };
		}

		try {
			const executeResult = { kind: TaskExecuteKind.Started, task, started: {}, promise: this._executeTask(task, resolver, trigger, new Set()) };
			executeResult.promise.then(summary => {
				this._lastTask = this._currentTask;
			});
			if (InMemoryTask.is(task) || !this._isTaskEmpty(task)) {
				if (!this._instances[recentTaskKey]) {
					this._instances[recentTaskKey] = new InstanceManager();
				}
				this._instances[recentTaskKey].addInstance();
			}
			return executeResult;
		} catch (error) {
			if (error instanceof TaskError) {
				throw error;
			} else if (error instanceof Error) {
				this._log(error.message);
				throw new TaskError(Severity.Error, error.message, TaskErrors.UnknownError);
			} else {
				this._log(error.toString());
				throw new TaskError(Severity.Error, nls.localize('TerminalTaskSystem.unknownError', 'A unknown error has occurred while executing a task. See task output log for details.'), TaskErrors.UnknownError);
			}
		}
	}

	public rerun(): ITaskExecuteResult | undefined {
		if (this._lastTask && this._lastTask.verify()) {
			if ((this._lastTask.task.runOptions.reevaluateOnRerun !== undefined) && !this._lastTask.task.runOptions.reevaluateOnRerun) {
				this._isRerun = true;
			}
			const result = this.run(this._lastTask.task, this._lastTask.resolver);
			result.promise.then(summary => {
				this._isRerun = false;
			});
			return result;
		} else {
			return undefined;
		}
	}

	private _showTaskLoadErrors(task: Task) {
		if (task.taskLoadMessages && task.taskLoadMessages.length > 0) {
			task.taskLoadMessages.forEach(loadMessage => {
				this._log(loadMessage + '\n');
			});
			const openOutput = 'Show Output';
			this._notificationService.prompt(Severity.Warning,
				nls.localize('TerminalTaskSystem.taskLoadReporting', "There are issues with task \"{0}\". See the output for more details.",
					task._label), [{
						label: openOutput,
						run: () => this._showOutput()
					}]);
		}
	}

	public isTaskVisible(task: Task): boolean {
<<<<<<< HEAD
		const terminalData = this.activeTasks[task.getMapKey()];
=======
		let terminalData = this._activeTasks[task.getMapKey()];
>>>>>>> de13d28e
		if (!terminalData) {
			return false;
		}
		const activeTerminalInstance = this._terminalService.activeInstance;
		const isPanelShowingTerminal = !!this._viewsService.getActiveViewWithId(TERMINAL_VIEW_ID);
		return isPanelShowingTerminal && (activeTerminalInstance?.instanceId === terminalData.terminal.instanceId);
	}


	public revealTask(task: Task): boolean {
<<<<<<< HEAD
		const terminalData = this.activeTasks[task.getMapKey()];
=======
		let terminalData = this._activeTasks[task.getMapKey()];
>>>>>>> de13d28e
		if (!terminalData) {
			return false;
		}
		const isTerminalInPanel: boolean = this._viewDescriptorService.getViewLocationById(TERMINAL_VIEW_ID) === ViewContainerLocation.Panel;
		if (isTerminalInPanel && this.isTaskVisible(task)) {
			if (this._previousPanelId) {
				if (this._previousTerminalInstance) {
					this._terminalService.setActiveInstance(this._previousTerminalInstance);
				}
				this._paneCompositeService.openPaneComposite(this._previousPanelId, ViewContainerLocation.Panel);
			} else {
				this._paneCompositeService.hideActivePaneComposite(ViewContainerLocation.Panel);
			}
			this._previousPanelId = undefined;
			this._previousTerminalInstance = undefined;
		} else {
			if (isTerminalInPanel) {
				this._previousPanelId = this._paneCompositeService.getActivePaneComposite(ViewContainerLocation.Panel)?.getId();
				if (this._previousPanelId === TERMINAL_VIEW_ID) {
					this._previousTerminalInstance = this._terminalService.activeInstance ?? undefined;
				}
			}
			this._terminalService.setActiveInstance(terminalData.terminal);
			if (CustomTask.is(task) || ContributedTask.is(task)) {
				this._terminalGroupService.showPanel(task.command.presentation!.focus);
			}
		}
		return true;
	}

	public isActive(): Promise<boolean> {
		return Promise.resolve(this.isActiveSync());
	}

	public isActiveSync(): boolean {
		return Object.keys(this._activeTasks).length > 0;
	}

	public canAutoTerminate(): boolean {
		return Object.keys(this._activeTasks).every(key => !this._activeTasks[key].task.configurationProperties.promptOnClose);
	}

	public getActiveTasks(): Task[] {
		return Object.keys(this._activeTasks).map(key => this._activeTasks[key].task);
	}

	public getLastInstance(task: Task): Task | undefined {
		let lastInstance = undefined;
		const recentKey = task.getRecentlyUsedKey();
		Object.keys(this._activeTasks).forEach((key) => {
			if (recentKey && recentKey === this._activeTasks[key].task.getRecentlyUsedKey()) {
				lastInstance = this._activeTasks[key].task;
			}
		});
		return lastInstance;
	}

	public getBusyTasks(): Task[] {
		return Object.keys(this._busyTasks).map(key => this._busyTasks[key]);
	}

	public customExecutionComplete(task: Task, result: number): Promise<void> {
<<<<<<< HEAD
		const activeTerminal = this.activeTasks[task.getMapKey()];
=======
		let activeTerminal = this._activeTasks[task.getMapKey()];
>>>>>>> de13d28e
		if (!activeTerminal) {
			return Promise.reject(new Error('Expected to have a terminal for an custom execution task'));
		}

		return new Promise<void>((resolve) => {
			// activeTerminal.terminal.rendererExit(result);
			resolve();
		});
	}

	private _removeInstances(task: Task) {
		const recentTaskKey = task.getRecentlyUsedKey() ?? '';
		if (this._instances[recentTaskKey]) {
			this._instances[recentTaskKey].removeInstance();
			if (this._instances[recentTaskKey].instances === 0) {
				delete this._instances[recentTaskKey];
			}
		}
	}

	private _removeFromActiveTasks(task: Task): void {
		if (!this._activeTasks[task.getMapKey()]) {
			return;
		}
		delete this._activeTasks[task.getMapKey()];
		this._removeInstances(task);
	}

	private _fireTaskEvent(event: ITaskEvent) {
		if (event.__task) {
			const activeTask = this._activeTasks[event.__task.getMapKey()];
			if (activeTask) {
				activeTask.state = event.kind;
			}
		}
		this._onDidStateChange.fire(event);
	}

	public terminate(task: Task): Promise<ITaskTerminateResponse> {
<<<<<<< HEAD
		const activeTerminal = this.activeTasks[task.getMapKey()];
=======
		let activeTerminal = this._activeTasks[task.getMapKey()];
>>>>>>> de13d28e
		if (!activeTerminal) {
			return Promise.resolve<ITaskTerminateResponse>({ success: false, task: undefined });
		}
		return new Promise<ITaskTerminateResponse>((resolve, reject) => {
			const terminal = activeTerminal.terminal;

			const onExit = terminal.onExit(() => {
				const task = activeTerminal.task;
				try {
					onExit.dispose();
					this._fireTaskEvent(TaskEvent.create(TaskEventKind.Terminated, task));
				} catch (error) {
					// Do nothing.
				}
				resolve({ success: true, task: task });
			});
			terminal.dispose();
		});
	}

	public terminateAll(): Promise<ITaskTerminateResponse[]> {
<<<<<<< HEAD
		const promises: Promise<ITaskTerminateResponse>[] = [];
		Object.keys(this.activeTasks).forEach((key) => {
			const terminalData = this.activeTasks[key];
			const terminal = terminalData.terminal;
=======
		let promises: Promise<ITaskTerminateResponse>[] = [];
		Object.keys(this._activeTasks).forEach((key) => {
			let terminalData = this._activeTasks[key];
			let terminal = terminalData.terminal;
>>>>>>> de13d28e
			promises.push(new Promise<ITaskTerminateResponse>((resolve, reject) => {
				const onExit = terminal.onExit(() => {
					const task = terminalData.task;
					try {
						onExit.dispose();
						this._fireTaskEvent(TaskEvent.create(TaskEventKind.Terminated, task));
					} catch (error) {
						// Do nothing.
					}
					resolve({ success: true, task: terminalData.task });
				});
			}));
			terminal.dispose();
		});
		this._activeTasks = Object.create(null);
		return Promise.all<ITaskTerminateResponse>(promises);
	}


	private _showDependencyCycleMessage(task: Task) {
		this._log(nls.localize('dependencyCycle',
			'There is a dependency cycle. See task "{0}".',
			task._label
		));
		this._showOutput();
	}

	private async _executeTask(task: Task, resolver: ITaskResolver, trigger: string, encounteredDependencies: Set<string>, alreadyResolved?: Map<string, string>): Promise<ITaskSummary> {
		if (encounteredDependencies.has(task.getCommonTaskId())) {
			this._showDependencyCycleMessage(task);
			return {};
		}

		this._showTaskLoadErrors(task);

		alreadyResolved = alreadyResolved ?? new Map<string, string>();
		const promises: Promise<ITaskSummary>[] = [];
		if (task.configurationProperties.dependsOn) {
			for (const dependency of task.configurationProperties.dependsOn) {
				const dependencyTask = await resolver.resolve(dependency.uri, dependency.task!);
				if (dependencyTask) {
<<<<<<< HEAD
					const key = dependencyTask.getMapKey();
					let promise = this.activeTasks[key] ? this.getDependencyPromise(this.activeTasks[key]) : undefined;
=======
					let key = dependencyTask.getMapKey();
					let promise = this._activeTasks[key] ? this._getDependencyPromise(this._activeTasks[key]) : undefined;
>>>>>>> de13d28e
					if (!promise) {
						this._fireTaskEvent(TaskEvent.create(TaskEventKind.DependsOnStarted, task));
						encounteredDependencies.add(task.getCommonTaskId());
						promise = this._executeDependencyTask(dependencyTask, resolver, trigger, encounteredDependencies, alreadyResolved);
					}
					promises.push(promise);
					if (task.configurationProperties.dependsOrder === DependsOrder.sequence) {
						const promiseResult = await promise;
						if (promiseResult.exitCode === 0) {
							promise = Promise.resolve(promiseResult);
						} else {
							promise = Promise.reject(promiseResult);
							break;
						}
					}
					promises.push(promise);
				} else {
					this._log(nls.localize('dependencyFailed',
						'Couldn\'t resolve dependent task \'{0}\' in workspace folder \'{1}\'',
						Types.isString(dependency.task) ? dependency.task : JSON.stringify(dependency.task, undefined, 0),
						dependency.uri.toString()
					));
					this._showOutput();
				}
			}
		}

		if ((ContributedTask.is(task) || CustomTask.is(task)) && (task.command)) {
			return Promise.all(promises).then((summaries): Promise<ITaskSummary> | ITaskSummary => {
				encounteredDependencies.delete(task.getCommonTaskId());
				for (const summary of summaries) {
					if (summary.exitCode !== 0) {
						this._removeInstances(task);
						return { exitCode: summary.exitCode };
					}
				}
				if (this._isRerun) {
					return this._reexecuteCommand(task, trigger, alreadyResolved!);
				} else {
					return this._executeCommand(task, trigger, alreadyResolved!);
				}
			});
		} else {
			return Promise.all(promises).then((summaries): ITaskSummary => {
				encounteredDependencies.delete(task.getCommonTaskId());
				for (const summary of summaries) {
					if (summary.exitCode !== 0) {
						return { exitCode: summary.exitCode };
					}
				}
				return { exitCode: 0 };
			});
		}
	}

	private _createInactiveDependencyPromise(task: Task): Promise<ITaskSummary> {
		return new Promise<ITaskSummary>(resolve => {
			const taskInactiveDisposable = this.onDidStateChange(taskEvent => {
				if ((taskEvent.kind === TaskEventKind.Inactive) && (taskEvent.__task === task)) {
					taskInactiveDisposable.dispose();
					resolve({ exitCode: 0 });
				}
			});
		});
	}

	private async _getDependencyPromise(task: IActiveTerminalData): Promise<ITaskSummary> {
		if (!task.task.configurationProperties.isBackground) {
			return task.promise;
		}
		if (!task.task.configurationProperties.problemMatchers || task.task.configurationProperties.problemMatchers.length === 0) {
			return task.promise;
		}
		if (task.state === TaskEventKind.Inactive) {
			return { exitCode: 0 };
		}
		return this._createInactiveDependencyPromise(task.task);
	}

	private async _executeDependencyTask(task: Task, resolver: ITaskResolver, trigger: string, encounteredDependencies: Set<string>, alreadyResolved?: Map<string, string>): Promise<ITaskSummary> {
		// If the task is a background task with a watching problem matcher, we don't wait for the whole task to finish,
		// just for the problem matcher to go inactive.
		if (!task.configurationProperties.isBackground) {
			return this._executeTask(task, resolver, trigger, encounteredDependencies, alreadyResolved);
		}

		const inactivePromise = this._createInactiveDependencyPromise(task);
		return Promise.race([inactivePromise, this._executeTask(task, resolver, trigger, encounteredDependencies, alreadyResolved)]);
	}

	private async _resolveAndFindExecutable(systemInfo: ITaskSystemInfo | undefined, workspaceFolder: IWorkspaceFolder | undefined, task: CustomTask | ContributedTask, cwd: string | undefined, envPath: string | undefined): Promise<string> {
		const command = await this._configurationResolverService.resolveAsync(workspaceFolder, CommandString.value(task.command.name!));
		cwd = cwd ? await this._configurationResolverService.resolveAsync(workspaceFolder, cwd) : undefined;
		const paths = envPath ? await Promise.all(envPath.split(path.delimiter).map(p => this._configurationResolverService.resolveAsync(workspaceFolder, p))) : undefined;
		let foundExecutable = await systemInfo?.findExecutable(command, cwd, paths);
		if (!foundExecutable) {
			foundExecutable = path.join(cwd ?? '', command);
		}
		return foundExecutable;
	}

	private _findUnresolvedVariables(variables: Set<string>, alreadyResolved: Map<string, string>): Set<string> {
		if (alreadyResolved.size === 0) {
			return variables;
		}
		const unresolved = new Set<string>();
		for (const variable of variables) {
			if (!alreadyResolved.has(variable.substring(2, variable.length - 1))) {
				unresolved.add(variable);
			}
		}
		return unresolved;
	}

	private _mergeMaps(mergeInto: Map<string, string>, mergeFrom: Map<string, string>) {
		for (const entry of mergeFrom) {
			if (!mergeInto.has(entry[0])) {
				mergeInto.set(entry[0], entry[1]);
			}
		}
	}

	private async _acquireInput(taskSystemInfo: ITaskSystemInfo | undefined, workspaceFolder: IWorkspaceFolder | undefined, task: CustomTask | ContributedTask, variables: Set<string>, alreadyResolved: Map<string, string>): Promise<IResolvedVariables | undefined> {
		const resolved = await this._resolveVariablesFromSet(taskSystemInfo, workspaceFolder, task, variables, alreadyResolved);
		this._fireTaskEvent(TaskEvent.create(TaskEventKind.AcquiredInput, task));
		return resolved;
	}

<<<<<<< HEAD
	private resolveVariablesFromSet(taskSystemInfo: ITaskSystemInfo | undefined, workspaceFolder: IWorkspaceFolder | undefined, task: CustomTask | ContributedTask, variables: Set<string>, alreadyResolved: Map<string, string>): Promise<IResolvedVariables | undefined> {
		const isProcess = task.command && task.command.runtime === RuntimeType.Process;
		const options = task.command && task.command.options ? task.command.options : undefined;
		const cwd = options ? options.cwd : undefined;
=======
	private _resolveVariablesFromSet(taskSystemInfo: ITaskSystemInfo | undefined, workspaceFolder: IWorkspaceFolder | undefined, task: CustomTask | ContributedTask, variables: Set<string>, alreadyResolved: Map<string, string>): Promise<IResolvedVariables | undefined> {
		let isProcess = task.command && task.command.runtime === RuntimeType.Process;
		let options = task.command && task.command.options ? task.command.options : undefined;
		let cwd = options ? options.cwd : undefined;
>>>>>>> de13d28e
		let envPath: string | undefined = undefined;
		if (options && options.env) {
			for (const key of Object.keys(options.env)) {
				if (key.toLowerCase() === 'path') {
					if (Types.isString(options.env[key])) {
						envPath = options.env[key];
					}
					break;
				}
			}
		}
		const unresolved = this._findUnresolvedVariables(variables, alreadyResolved);
		let resolvedVariables: Promise<IResolvedVariables | undefined>;
		if (taskSystemInfo && workspaceFolder) {
			const resolveSet: IResolveSet = {
				variables: unresolved
			};

			if (taskSystemInfo.platform === Platform.Platform.Windows && isProcess) {
				resolveSet.process = { name: CommandString.value(task.command.name!) };
				if (cwd) {
					resolveSet.process.cwd = cwd;
				}
				if (envPath) {
					resolveSet.process.path = envPath;
				}
			}
			resolvedVariables = taskSystemInfo.resolveVariables(workspaceFolder, resolveSet, TaskSourceKind.toConfigurationTarget(task._source.kind)).then(async (resolved) => {
				if (!resolved) {
					return undefined;
				}

				this._mergeMaps(alreadyResolved, resolved.variables);
				resolved.variables = new Map(alreadyResolved);
				if (isProcess) {
					let process = CommandString.value(task.command.name!);
					if (taskSystemInfo.platform === Platform.Platform.Windows) {
						process = await this._resolveAndFindExecutable(taskSystemInfo, workspaceFolder, task, cwd, envPath);
					}
					resolved.variables.set(TerminalTaskSystem.ProcessVarName, process);
				}
				return resolved;
			});
			return resolvedVariables;
		} else {
			const variablesArray = new Array<string>();
			unresolved.forEach(variable => variablesArray.push(variable));

			return new Promise<IResolvedVariables | undefined>((resolve, reject) => {
				this._configurationResolverService.resolveWithInteraction(workspaceFolder, variablesArray, 'tasks', undefined, TaskSourceKind.toConfigurationTarget(task._source.kind)).then(async (resolvedVariablesMap: Map<string, string> | undefined) => {
					if (resolvedVariablesMap) {
						this._mergeMaps(alreadyResolved, resolvedVariablesMap);
						resolvedVariablesMap = new Map(alreadyResolved);
						if (isProcess) {
							let processVarValue: string;
							if (Platform.isWindows) {
								processVarValue = await this._resolveAndFindExecutable(taskSystemInfo, workspaceFolder, task, cwd, envPath);
							} else {
								processVarValue = await this._configurationResolverService.resolveAsync(workspaceFolder, CommandString.value(task.command.name!));
							}
							resolvedVariablesMap.set(TerminalTaskSystem.ProcessVarName, processVarValue);
						}
						const resolvedVariablesResult: IResolvedVariables = {
							variables: resolvedVariablesMap,
						};
						resolve(resolvedVariablesResult);
					} else {
						resolve(undefined);
					}
				}, reason => {
					reject(reason);
				});
			});
		}
	}

	private _executeCommand(task: CustomTask | ContributedTask, trigger: string, alreadyResolved: Map<string, string>): Promise<ITaskSummary> {
		const taskWorkspaceFolder = task.getWorkspaceFolder();
		let workspaceFolder: IWorkspaceFolder | undefined;
		if (taskWorkspaceFolder) {
			workspaceFolder = this._currentTask.workspaceFolder = taskWorkspaceFolder;
		} else {
			const folders = this._contextService.getWorkspace().folders;
			workspaceFolder = folders.length > 0 ? folders[0] : undefined;
		}
		const systemInfo: ITaskSystemInfo | undefined = this._currentTask.systemInfo = this._taskSystemInfoResolver(workspaceFolder);

<<<<<<< HEAD
		const variables = new Set<string>();
		this.collectTaskVariables(variables, task);
		const resolvedVariables = this.acquireInput(systemInfo, workspaceFolder, task, variables, alreadyResolved);
=======
		let variables = new Set<string>();
		this._collectTaskVariables(variables, task);
		const resolvedVariables = this._acquireInput(systemInfo, workspaceFolder, task, variables, alreadyResolved);
>>>>>>> de13d28e

		return resolvedVariables.then((resolvedVariables) => {
			if (resolvedVariables && !this._isTaskEmpty(task)) {
				this._currentTask.resolvedVariables = resolvedVariables;
				return this._executeInTerminal(task, trigger, new VariableResolver(workspaceFolder, systemInfo, resolvedVariables.variables, this._configurationResolverService), workspaceFolder);
			} else {
				// Allows the taskExecutions array to be updated in the extension host
				this._fireTaskEvent(TaskEvent.create(TaskEventKind.End, task));
				return Promise.resolve({ exitCode: 0 });
			}
		}, reason => {
			return Promise.reject(reason);
		});
	}

	private _isTaskEmpty(task: CustomTask | ContributedTask): boolean {
		const isCustomExecution = (task.command.runtime === RuntimeType.CustomExecution);
		return !((task.command !== undefined) && task.command.runtime && (isCustomExecution || (task.command.name !== undefined)));
	}

	private _reexecuteCommand(task: CustomTask | ContributedTask, trigger: string, alreadyResolved: Map<string, string>): Promise<ITaskSummary> {
		const lastTask = this._lastTask;
		if (!lastTask) {
			return Promise.reject(new Error('No task previously run'));
		}
<<<<<<< HEAD
		const workspaceFolder = this.currentTask.workspaceFolder = lastTask.workspaceFolder;
		const variables = new Set<string>();
		this.collectTaskVariables(variables, task);
=======
		const workspaceFolder = this._currentTask.workspaceFolder = lastTask.workspaceFolder;
		let variables = new Set<string>();
		this._collectTaskVariables(variables, task);
>>>>>>> de13d28e

		// Check that the task hasn't changed to include new variables
		let hasAllVariables = true;
		variables.forEach(value => {
			if (value.substring(2, value.length - 1) in lastTask.getVerifiedTask().resolvedVariables) {
				hasAllVariables = false;
			}
		});

		if (!hasAllVariables) {
			return this._acquireInput(lastTask.getVerifiedTask().systemInfo, lastTask.getVerifiedTask().workspaceFolder, task, variables, alreadyResolved).then((resolvedVariables) => {
				if (!resolvedVariables) {
					// Allows the taskExecutions array to be updated in the extension host
					this._fireTaskEvent(TaskEvent.create(TaskEventKind.End, task));
					return { exitCode: 0 };
				}
				this._currentTask.resolvedVariables = resolvedVariables;
				return this._executeInTerminal(task, trigger, new VariableResolver(lastTask.getVerifiedTask().workspaceFolder, lastTask.getVerifiedTask().systemInfo, resolvedVariables.variables, this._configurationResolverService), workspaceFolder!);
			}, reason => {
				return Promise.reject(reason);
			});
		} else {
			this._currentTask.resolvedVariables = lastTask.getVerifiedTask().resolvedVariables;
			return this._executeInTerminal(task, trigger, new VariableResolver(lastTask.getVerifiedTask().workspaceFolder, lastTask.getVerifiedTask().systemInfo, lastTask.getVerifiedTask().resolvedVariables.variables, this._configurationResolverService), workspaceFolder!);
		}
	}

	private async _executeInTerminal(task: CustomTask | ContributedTask, trigger: string, resolver: VariableResolver, workspaceFolder: IWorkspaceFolder | undefined): Promise<ITaskSummary> {
		let terminal: ITerminalInstance | undefined = undefined;
		let error: TaskError | undefined = undefined;
		let promise: Promise<ITaskSummary> | undefined = undefined;
		if (task.configurationProperties.isBackground) {
<<<<<<< HEAD
			const problemMatchers = await this.resolveMatchers(resolver, task.configurationProperties.problemMatchers);
			const watchingProblemMatcher = new WatchingProblemCollector(problemMatchers, this.markerService, this.modelService, this.fileService);
=======
			const problemMatchers = await this._resolveMatchers(resolver, task.configurationProperties.problemMatchers);
			let watchingProblemMatcher = new WatchingProblemCollector(problemMatchers, this._markerService, this._modelService, this._fileService);
>>>>>>> de13d28e
			if ((problemMatchers.length > 0) && !watchingProblemMatcher.isWatching()) {
				this._appendOutput(nls.localize('TerminalTaskSystem.nonWatchingMatcher', 'Task {0} is a background task but uses a problem matcher without a background pattern', task._label));
				this._showOutput();
			}
			const toDispose = new DisposableStore();
			let eventCounter: number = 0;
			const mapKey = task.getMapKey();
			toDispose.add(watchingProblemMatcher.onDidStateChange((event) => {
				if (event.kind === ProblemCollectorEventKind.BackgroundProcessingBegins) {
					eventCounter++;
					this._busyTasks[mapKey] = task;
					this._fireTaskEvent(TaskEvent.create(TaskEventKind.Active, task));
				} else if (event.kind === ProblemCollectorEventKind.BackgroundProcessingEnds) {
					eventCounter--;
					if (this._busyTasks[mapKey]) {
						delete this._busyTasks[mapKey];
					}
					this._fireTaskEvent(TaskEvent.create(TaskEventKind.Inactive, task));
					if (eventCounter === 0) {
						if ((watchingProblemMatcher.numberOfMatches > 0) && watchingProblemMatcher.maxMarkerSeverity &&
							(watchingProblemMatcher.maxMarkerSeverity >= MarkerSeverity.Error)) {
							const reveal = task.command.presentation!.reveal;
							const revealProblems = task.command.presentation!.revealProblems;
							if (revealProblems === RevealProblemKind.OnProblem) {
								this._viewsService.openView(Markers.MARKERS_VIEW_ID, true);
							} else if (reveal === RevealKind.Silent) {
								this._terminalService.setActiveInstance(terminal!);
								this._terminalGroupService.showPanel(false);
							}
						}
					}
				}
			}));
			watchingProblemMatcher.aboutToStart();
			let delayer: Async.Delayer<any> | undefined = undefined;
			[terminal, error] = await this._createTerminal(task, resolver, workspaceFolder);

			if (error) {
				return Promise.reject(new Error((<TaskError>error).message));
			}
			if (!terminal) {
				return Promise.reject(new Error(`Failed to create terminal for task ${task._label}`));
			}
			this._terminalStatusManager.addTerminal(task, terminal, watchingProblemMatcher);

			let processStartedSignaled = false;
			terminal.processReady.then(() => {
				if (!processStartedSignaled) {
					this._fireTaskEvent(TaskEvent.create(TaskEventKind.ProcessStarted, task, terminal!.processId!));
					processStartedSignaled = true;
				}
			}, (_error) => {
				this._logService.error('Task terminal process never got ready');
			});
			this._fireTaskEvent(TaskEvent.create(TaskEventKind.Start, task, terminal.instanceId));
			const onData = terminal.onLineData((line) => {
				watchingProblemMatcher.processLine(line);
				if (!delayer) {
					delayer = new Async.Delayer(3000);
				}
				delayer.trigger(() => {
					watchingProblemMatcher.forceDelivery();
					delayer = undefined;
				});
			});
			promise = new Promise<ITaskSummary>((resolve, reject) => {
				const onExit = terminal!.onExit((terminalLaunchResult) => {
					const exitCode = typeof terminalLaunchResult === 'number' ? terminalLaunchResult : terminalLaunchResult?.code;
					onData.dispose();
					onExit.dispose();
<<<<<<< HEAD
					const key = task.getMapKey();
					if (this.busyTasks[mapKey]) {
						delete this.busyTasks[mapKey];
=======
					let key = task.getMapKey();
					if (this._busyTasks[mapKey]) {
						delete this._busyTasks[mapKey];
>>>>>>> de13d28e
					}
					this._removeFromActiveTasks(task);
					this._fireTaskEvent(TaskEvent.create(TaskEventKind.Changed));
					if (terminalLaunchResult !== undefined) {
						// Only keep a reference to the terminal if it is not being disposed.
						switch (task.command.presentation!.panel) {
							case PanelKind.Dedicated:
								this._sameTaskTerminals[key] = terminal!.instanceId.toString();
								break;
							case PanelKind.Shared:
								this._idleTaskTerminals.set(key, terminal!.instanceId.toString(), Touch.AsOld);
								break;
						}
					}
					const reveal = task.command.presentation!.reveal;
					if ((reveal === RevealKind.Silent) && ((exitCode !== 0) || (watchingProblemMatcher.numberOfMatches > 0) && watchingProblemMatcher.maxMarkerSeverity &&
						(watchingProblemMatcher.maxMarkerSeverity >= MarkerSeverity.Error))) {
						try {
							this._terminalService.setActiveInstance(terminal!);
							this._terminalGroupService.showPanel(false);
						} catch (e) {
							// If the terminal has already been disposed, then setting the active instance will fail. #99828
							// There is nothing else to do here.
						}
					}
					watchingProblemMatcher.done();
					watchingProblemMatcher.dispose();
					if (!processStartedSignaled) {
						this._fireTaskEvent(TaskEvent.create(TaskEventKind.ProcessStarted, task, terminal!.processId!));
						processStartedSignaled = true;
					}

					this._fireTaskEvent(TaskEvent.create(TaskEventKind.ProcessEnded, task, exitCode ?? undefined));

					for (let i = 0; i < eventCounter; i++) {
						this._fireTaskEvent(TaskEvent.create(TaskEventKind.Inactive, task));
					}
					eventCounter = 0;
					this._fireTaskEvent(TaskEvent.create(TaskEventKind.End, task));
					toDispose.dispose();
					resolve({ exitCode: exitCode ?? undefined });
				});
			});
		} else {
			[terminal, error] = await this._createTerminal(task, resolver, workspaceFolder);

			if (error) {
				return Promise.reject(new Error((<TaskError>error).message));
			}
			if (!terminal) {
				return Promise.reject(new Error(`Failed to create terminal for task ${task._label}`));
			}

			let processStartedSignaled = false;
			terminal.processReady.then(() => {
				if (!processStartedSignaled) {
					this._fireTaskEvent(TaskEvent.create(TaskEventKind.ProcessStarted, task, terminal!.processId!));
					processStartedSignaled = true;
				}
			}, (_error) => {
				// The process never got ready. Need to think how to handle this.
			});
			this._fireTaskEvent(TaskEvent.create(TaskEventKind.Start, task, terminal.instanceId, resolver.values));
			const mapKey = task.getMapKey();
<<<<<<< HEAD
			this.busyTasks[mapKey] = task;
			this.fireTaskEvent(TaskEvent.create(TaskEventKind.Active, task));
			const problemMatchers = await this.resolveMatchers(resolver, task.configurationProperties.problemMatchers);
			const startStopProblemMatcher = new StartStopProblemCollector(problemMatchers, this.markerService, this.modelService, ProblemHandlingStrategy.Clean, this.fileService);
			this.terminalStatusManager.addTerminal(task, terminal, startStopProblemMatcher);
=======
			this._busyTasks[mapKey] = task;
			this._fireTaskEvent(TaskEvent.create(TaskEventKind.Active, task));
			let problemMatchers = await this._resolveMatchers(resolver, task.configurationProperties.problemMatchers);
			let startStopProblemMatcher = new StartStopProblemCollector(problemMatchers, this._markerService, this._modelService, ProblemHandlingStrategy.Clean, this._fileService);
			this._terminalStatusManager.addTerminal(task, terminal, startStopProblemMatcher);
>>>>>>> de13d28e
			const onData = terminal.onLineData((line) => {
				startStopProblemMatcher.processLine(line);
			});
			promise = new Promise<ITaskSummary>((resolve, reject) => {
				const onExit = terminal!.onExit((terminalLaunchResult) => {
					const exitCode = typeof terminalLaunchResult === 'number' ? terminalLaunchResult : terminalLaunchResult?.code;
					onExit.dispose();
<<<<<<< HEAD
					const key = task.getMapKey();
					this.removeFromActiveTasks(task);
					this.fireTaskEvent(TaskEvent.create(TaskEventKind.Changed));
=======
					let key = task.getMapKey();
					this._removeFromActiveTasks(task);
					this._fireTaskEvent(TaskEvent.create(TaskEventKind.Changed));
>>>>>>> de13d28e
					if (terminalLaunchResult !== undefined) {
						// Only keep a reference to the terminal if it is not being disposed.
						switch (task.command.presentation!.panel) {
							case PanelKind.Dedicated:
								this._sameTaskTerminals[key] = terminal!.instanceId.toString();
								break;
							case PanelKind.Shared:
								this._idleTaskTerminals.set(key, terminal!.instanceId.toString(), Touch.AsOld);
								break;
						}
					}
					const reveal = task.command.presentation!.reveal;
					const revealProblems = task.command.presentation!.revealProblems;
					const revealProblemPanel = terminal && (revealProblems === RevealProblemKind.OnProblem) && (startStopProblemMatcher.numberOfMatches > 0);
					if (revealProblemPanel) {
						this._viewsService.openView(Markers.MARKERS_VIEW_ID);
					} else if (terminal && (reveal === RevealKind.Silent) && ((exitCode !== 0) || (startStopProblemMatcher.numberOfMatches > 0) && startStopProblemMatcher.maxMarkerSeverity &&
						(startStopProblemMatcher.maxMarkerSeverity >= MarkerSeverity.Error))) {
						try {
							this._terminalService.setActiveInstance(terminal);
							this._terminalGroupService.showPanel(false);
						} catch (e) {
							// If the terminal has already been disposed, then setting the active instance will fail. #99828
							// There is nothing else to do here.
						}
					}
					// Hack to work around #92868 until terminal is fixed.
					setTimeout(() => {
						onData.dispose();
						startStopProblemMatcher.done();
						startStopProblemMatcher.dispose();
					}, 100);
					if (!processStartedSignaled && terminal) {
						this._fireTaskEvent(TaskEvent.create(TaskEventKind.ProcessStarted, task, terminal.processId!));
						processStartedSignaled = true;
					}

					this._fireTaskEvent(TaskEvent.create(TaskEventKind.ProcessEnded, task, exitCode ?? undefined));
					if (this._busyTasks[mapKey]) {
						delete this._busyTasks[mapKey];
					}
					this._fireTaskEvent(TaskEvent.create(TaskEventKind.Inactive, task));
					this._fireTaskEvent(TaskEvent.create(TaskEventKind.End, task));
					resolve({ exitCode: exitCode ?? undefined });
				});
			});
		}

		const showProblemPanel = task.command.presentation && (task.command.presentation.revealProblems === RevealProblemKind.Always);
		if (showProblemPanel) {
			this._viewsService.openView(Markers.MARKERS_VIEW_ID);
		} else if (task.command.presentation && (task.command.presentation.reveal === RevealKind.Always)) {
			this._terminalService.setActiveInstance(terminal);
			this._terminalGroupService.showPanel(task.command.presentation.focus);
		}
		this._activeTasks[task.getMapKey()] = { terminal, task, promise };
		this._fireTaskEvent(TaskEvent.create(TaskEventKind.Changed));
		return promise;
	}

	private _createTerminalName(task: CustomTask | ContributedTask): string {
		const needsFolderQualification = this._contextService.getWorkbenchState() === WorkbenchState.WORKSPACE;
		return needsFolderQualification ? task.getQualifiedLabel() : (task.configurationProperties.name || '');
	}

	private async _createShellLaunchConfig(task: CustomTask | ContributedTask, workspaceFolder: IWorkspaceFolder | undefined, variableResolver: VariableResolver, platform: Platform.Platform, options: CommandOptions, command: CommandString, args: CommandString[], waitOnExit: boolean | string): Promise<IShellLaunchConfig | undefined> {
		let shellLaunchConfig: IShellLaunchConfig;
<<<<<<< HEAD
		const isShellCommand = task.command.runtime === RuntimeType.Shell;
		const needsFolderQualification = this.contextService.getWorkbenchState() === WorkbenchState.WORKSPACE;
		const terminalName = this.createTerminalName(task);
=======
		let isShellCommand = task.command.runtime === RuntimeType.Shell;
		let needsFolderQualification = this._contextService.getWorkbenchState() === WorkbenchState.WORKSPACE;
		let terminalName = this._createTerminalName(task);
>>>>>>> de13d28e
		const type = 'Task';
		const originalCommand = task.command.name;
		if (isShellCommand) {
			let os: Platform.OperatingSystem;
			switch (platform) {
				case Platform.Platform.Windows: os = Platform.OperatingSystem.Windows; break;
				case Platform.Platform.Mac: os = Platform.OperatingSystem.Macintosh; break;
				case Platform.Platform.Linux:
				default: os = Platform.OperatingSystem.Linux; break;
			}
			const defaultProfile = await this._terminalProfileResolverService.getDefaultProfile({
				allowAutomationShell: true,
				os,
				remoteAuthority: this._environmentService.remoteAuthority
			});
			shellLaunchConfig = {
				name: terminalName,
				type,
				executable: defaultProfile.path,
				args: defaultProfile.args,
				icon: defaultProfile.icon,
				env: { ...defaultProfile.env },
				color: defaultProfile.color,
				waitOnExit
			};
			let shellSpecified: boolean = false;
			const shellOptions: IShellConfiguration | undefined = task.command.options && task.command.options.shell;
			if (shellOptions) {
				if (shellOptions.executable) {
					// Clear out the args so that we don't end up with mismatched args.
					if (shellOptions.executable !== shellLaunchConfig.executable) {
						shellLaunchConfig.args = undefined;
					}
					shellLaunchConfig.executable = await this._resolveVariable(variableResolver, shellOptions.executable);
					shellSpecified = true;
				}
				if (shellOptions.args) {
					shellLaunchConfig.args = await this._resolveVariables(variableResolver, shellOptions.args.slice());
				}
			}
			if (shellLaunchConfig.args === undefined) {
				shellLaunchConfig.args = [];
			}
<<<<<<< HEAD
			const shellArgs = Array.isArray(shellLaunchConfig.args!) ? <string[]>shellLaunchConfig.args!.slice(0) : [shellLaunchConfig.args!];
			const toAdd: string[] = [];
			const basename = path.posix.basename((await this.pathService.fileURI(shellLaunchConfig.executable!)).path).toLowerCase();
			const commandLine = this.buildShellCommandLine(platform, basename, shellOptions, command, originalCommand, args);
=======
			let shellArgs = Array.isArray(shellLaunchConfig.args!) ? <string[]>shellLaunchConfig.args!.slice(0) : [shellLaunchConfig.args!];
			let toAdd: string[] = [];
			let basename = path.posix.basename((await this._pathService.fileURI(shellLaunchConfig.executable!)).path).toLowerCase();
			let commandLine = this._buildShellCommandLine(platform, basename, shellOptions, command, originalCommand, args);
>>>>>>> de13d28e
			let windowsShellArgs: boolean = false;
			if (platform === Platform.Platform.Windows) {
				windowsShellArgs = true;
				// If we don't have a cwd, then the terminal uses the home dir.
				const userHome = await this._pathService.userHome();
				if (basename === 'cmd.exe' && ((options.cwd && isUNC(options.cwd)) || (!options.cwd && isUNC(userHome.fsPath)))) {
					return undefined;
				}
				if ((basename === 'powershell.exe') || (basename === 'pwsh.exe')) {
					if (!shellSpecified) {
						toAdd.push('-Command');
					}
				} else if ((basename === 'bash.exe') || (basename === 'zsh.exe')) {
					windowsShellArgs = false;
					if (!shellSpecified) {
						toAdd.push('-c');
					}
				} else if (basename === 'wsl.exe') {
					if (!shellSpecified) {
						toAdd.push('-e');
					}
				} else {
					if (!shellSpecified) {
						toAdd.push('/d', '/c');
					}
				}
			} else {
				if (!shellSpecified) {
					// Under Mac remove -l to not start it as a login shell.
					if (platform === Platform.Platform.Mac) {
						// Background on -l on osx https://github.com/microsoft/vscode/issues/107563
						const osxShellArgs = this._configurationService.inspect(TerminalSettingId.ShellArgsMacOs);
						if ((osxShellArgs.user === undefined) && (osxShellArgs.userLocal === undefined) && (osxShellArgs.userLocalValue === undefined)
							&& (osxShellArgs.userRemote === undefined) && (osxShellArgs.userRemoteValue === undefined)
							&& (osxShellArgs.userValue === undefined) && (osxShellArgs.workspace === undefined)
							&& (osxShellArgs.workspaceFolder === undefined) && (osxShellArgs.workspaceFolderValue === undefined)
							&& (osxShellArgs.workspaceValue === undefined)) {
							const index = shellArgs.indexOf('-l');
							if (index !== -1) {
								shellArgs.splice(index, 1);
							}
						}
					}
					toAdd.push('-c');
				}
			}
			const combinedShellArgs = this._addAllArgument(toAdd, shellArgs);
			combinedShellArgs.push(commandLine);
			shellLaunchConfig.args = windowsShellArgs ? combinedShellArgs.join(' ') : combinedShellArgs;
			if (task.command.presentation && task.command.presentation.echo) {
				if (needsFolderQualification && workspaceFolder) {
					shellLaunchConfig.initialText = `\x1b[1m> Executing task in folder ${workspaceFolder.name}: ${commandLine} <\x1b[0m\n`;
				} else {
					shellLaunchConfig.initialText = `\x1b[1m> Executing task: ${commandLine} <\x1b[0m\n`;
				}
			}
		} else {
<<<<<<< HEAD
			const commandExecutable = (task.command.runtime !== RuntimeType.CustomExecution) ? CommandString.value(command) : undefined;
			const executable = !isShellCommand
				? await this.resolveVariable(variableResolver, await this.resolveVariable(variableResolver, '${' + TerminalTaskSystem.ProcessVarName + '}'))
=======
			let commandExecutable = (task.command.runtime !== RuntimeType.CustomExecution) ? CommandString.value(command) : undefined;
			let executable = !isShellCommand
				? await this._resolveVariable(variableResolver, await this._resolveVariable(variableResolver, '${' + TerminalTaskSystem.ProcessVarName + '}'))
>>>>>>> de13d28e
				: commandExecutable;

			// When we have a process task there is no need to quote arguments. So we go ahead and take the string value.
			shellLaunchConfig = {
				name: terminalName,
				type,
				executable: executable,
				args: args.map(a => Types.isString(a) ? a : a.value),
				waitOnExit
			};
			if (task.command.presentation && task.command.presentation.echo) {
				const getArgsToEcho = (args: string | string[] | undefined): string => {
					if (!args || args.length === 0) {
						return '';
					}
					if (Types.isString(args)) {
						return args;
					}
					return args.join(' ');
				};
				if (needsFolderQualification && workspaceFolder) {
					shellLaunchConfig.initialText = `\x1b[1m> Executing task in folder ${workspaceFolder.name}: ${shellLaunchConfig.executable} ${getArgsToEcho(shellLaunchConfig.args)} <\x1b[0m\n`;
				} else {
					shellLaunchConfig.initialText = `\x1b[1m> Executing task: ${shellLaunchConfig.executable} ${getArgsToEcho(shellLaunchConfig.args)} <\x1b[0m\n`;
				}
			}
		}

		if (options.cwd) {
			let cwd = options.cwd;
			if (!path.isAbsolute(cwd)) {
				if (workspaceFolder && (workspaceFolder.uri.scheme === Schemas.file)) {
					cwd = path.join(workspaceFolder.uri.fsPath, cwd);
				}
			}
			// This must be normalized to the OS
			shellLaunchConfig.cwd = isUNC(cwd) ? cwd : resources.toLocalResource(URI.from({ scheme: Schemas.file, path: cwd }), this._environmentService.remoteAuthority, this._pathService.defaultUriScheme);
		}
		if (options.env) {
			if (shellLaunchConfig.env) {
				shellLaunchConfig.env = { ...shellLaunchConfig.env, ...options.env };
			} else {
				shellLaunchConfig.env = options.env;
			}
		}
		shellLaunchConfig.isFeatureTerminal = true;
		shellLaunchConfig.useShellEnvironment = true;
		return shellLaunchConfig;
	}

	private _addAllArgument(shellCommandArgs: string[], configuredShellArgs: string[]): string[] {
		const combinedShellArgs: string[] = Objects.deepClone(configuredShellArgs);
		shellCommandArgs.forEach(element => {
			const shouldAddShellCommandArg = configuredShellArgs.every((arg, index) => {
				if ((arg.toLowerCase() === element) && (configuredShellArgs.length > index + 1)) {
					// We can still add the argument, but only if not all of the following arguments begin with "-".
					return !configuredShellArgs.slice(index + 1).every(testArg => testArg.startsWith('-'));
				} else {
					return arg.toLowerCase() !== element;
				}
			});
			if (shouldAddShellCommandArg) {
				combinedShellArgs.push(element);
			}
		});
		return combinedShellArgs;
	}

	private async _doCreateTerminal(group: string | undefined, launchConfigs: IShellLaunchConfig): Promise<ITerminalInstance> {
		if (group) {
			// Try to find an existing terminal to split.
			// Even if an existing terminal is found, the split can fail if the terminal width is too small.
			for (const terminal of values(this._terminals)) {
				if (terminal.group === group) {
					this._logService.trace(`Found terminal to split for group ${group}`);
					const originalInstance = terminal.terminal;
					const result = await this._terminalService.createTerminal({ location: { parentTerminal: originalInstance }, config: launchConfigs });
					if (result) {
						return result;
					}
				}
			}
			this._logService.trace(`No terminal found to split for group ${group}`);
		}
		// Either no group is used, no terminal with the group exists or splitting an existing terminal failed.
		const createdTerminal = await this._terminalService.createTerminal({ location: TerminalLocation.Panel, config: launchConfigs });
		this._logService.trace('Created a new task terminal');
		return createdTerminal;
	}

<<<<<<< HEAD
	private async createTerminal(task: CustomTask | ContributedTask, resolver: VariableResolver, workspaceFolder: IWorkspaceFolder | undefined): Promise<[ITerminalInstance | undefined, TaskError | undefined]> {
		const platform = resolver.taskSystemInfo ? resolver.taskSystemInfo.platform : Platform.platform;
		const options = await this.resolveOptions(resolver, task.command.options);
=======
	private async _createTerminal(task: CustomTask | ContributedTask, resolver: VariableResolver, workspaceFolder: IWorkspaceFolder | undefined): Promise<[ITerminalInstance | undefined, TaskError | undefined]> {
		let platform = resolver.taskSystemInfo ? resolver.taskSystemInfo.platform : Platform.platform;
		let options = await this._resolveOptions(resolver, task.command.options);
>>>>>>> de13d28e
		const presentationOptions = task.command.presentation;

		let waitOnExit: boolean | string = false;
		if (!presentationOptions) {
			throw new Error('Task presentation options should not be undefined here.');
		}

		if ((presentationOptions.close === undefined) || (presentationOptions.close === false)) {
			if ((presentationOptions.reveal !== RevealKind.Never) || !task.configurationProperties.isBackground || (presentationOptions.close === false)) {
				if (presentationOptions.panel === PanelKind.New) {
					waitOnExit = nls.localize('closeTerminal', 'Press any key to close the terminal.');
				} else if (presentationOptions.showReuseMessage) {
					waitOnExit = nls.localize('reuseTerminal', 'Terminal will be reused by tasks, press any key to close it.');
				} else {
					waitOnExit = true;
				}
			}
		} else {
			waitOnExit = !presentationOptions.close;
		}

		let command: CommandString | undefined;
		let args: CommandString[] | undefined;
		let launchConfigs: IShellLaunchConfig | undefined;

		if (task.command.runtime === RuntimeType.CustomExecution) {
			this._currentTask.shellLaunchConfig = launchConfigs = {
				customPtyImplementation: (id, cols, rows) => new TerminalProcessExtHostProxy(id, cols, rows, this._terminalService),
				waitOnExit,
				name: this._createTerminalName(task),
				initialText: task.command.presentation && task.command.presentation.echo ? `\x1b[1m> Executing task: ${task._label} <\x1b[0m\n` : undefined,
				isFeatureTerminal: true
			};
		} else {
<<<<<<< HEAD
			const resolvedResult: { command: CommandString; args: CommandString[] } = await this.resolveCommandAndArgs(resolver, task.command);
=======
			let resolvedResult: { command: CommandString; args: CommandString[] } = await this._resolveCommandAndArgs(resolver, task.command);
>>>>>>> de13d28e
			command = resolvedResult.command;
			args = resolvedResult.args;

			this._currentTask.shellLaunchConfig = launchConfigs = await this._createShellLaunchConfig(task, workspaceFolder, resolver, platform, options, command, args, waitOnExit);
			if (launchConfigs === undefined) {
				return [undefined, new TaskError(Severity.Error, nls.localize('TerminalTaskSystem', 'Can\'t execute a shell command on an UNC drive using cmd.exe.'), TaskErrors.UnknownError)];
			}
		}

		const prefersSameTerminal = presentationOptions.panel === PanelKind.Dedicated;
		const allowsSharedTerminal = presentationOptions.panel === PanelKind.Shared;
		const group = presentationOptions.group;

		const taskKey = task.getMapKey();
		let terminalToReuse: ITerminalData | undefined;
		if (prefersSameTerminal) {
<<<<<<< HEAD
			const terminalId = this.sameTaskTerminals[taskKey];
=======
			let terminalId = this._sameTaskTerminals[taskKey];
>>>>>>> de13d28e
			if (terminalId) {
				terminalToReuse = this._terminals[terminalId];
				delete this._sameTaskTerminals[taskKey];
			}
		} else if (allowsSharedTerminal) {
			// Always allow to reuse the terminal previously used by the same task.
			let terminalId = this._idleTaskTerminals.remove(taskKey);
			if (!terminalId) {
				// There is no idle terminal which was used by the same task.
				// Search for any idle terminal used previously by a task of the same group
				// (or, if the task has no group, a terminal used by a task without group).
				for (const taskId of this._idleTaskTerminals.keys()) {
					const idleTerminalId = this._idleTaskTerminals.get(taskId)!;
					if (idleTerminalId && this._terminals[idleTerminalId] && this._terminals[idleTerminalId].group === group) {
						terminalId = this._idleTaskTerminals.remove(taskId);
						break;
					}
				}
			}
			if (terminalId) {
				terminalToReuse = this._terminals[terminalId];
			}
		}
		if (terminalToReuse) {
			if (!launchConfigs) {
				throw new Error('Task shell launch configuration should not be undefined here.');
			}

			terminalToReuse.terminal.scrollToBottom();
			await terminalToReuse.terminal.reuseTerminal(launchConfigs);

			if (task.command.presentation && task.command.presentation.clear) {
				terminalToReuse.terminal.clearBuffer();
			}
			this._terminals[terminalToReuse.terminal.instanceId.toString()].lastTask = taskKey;
			return [terminalToReuse.terminal, undefined];
		}

		this._terminalCreationQueue = this._terminalCreationQueue.then(() => this._doCreateTerminal(group, launchConfigs!));
		const result: ITerminalInstance = (await this._terminalCreationQueue)!;

		const terminalKey = result.instanceId.toString();
		result.onDisposed((terminal) => {
<<<<<<< HEAD
			const terminalData = this.terminals[terminalKey];
=======
			let terminalData = this._terminals[terminalKey];
>>>>>>> de13d28e
			if (terminalData) {
				delete this._terminals[terminalKey];
				delete this._sameTaskTerminals[terminalData.lastTask];
				this._idleTaskTerminals.delete(terminalData.lastTask);
				// Delete the task now as a work around for cases when the onExit isn't fired.
				// This can happen if the terminal wasn't shutdown with an "immediate" flag and is expected.
				// For correct terminal re-use, the task needs to be deleted immediately.
				// Note that this shouldn't be a problem anymore since user initiated terminal kills are now immediate.
				const mapKey = task.getMapKey();
				this._removeFromActiveTasks(task);
				if (this._busyTasks[mapKey]) {
					delete this._busyTasks[mapKey];
				}
			}
		});
		this._terminals[terminalKey] = { terminal: result, lastTask: taskKey, group };
		return [result, undefined];
	}

<<<<<<< HEAD
	private buildShellCommandLine(platform: Platform.Platform, shellExecutable: string, shellOptions: IShellConfiguration | undefined, command: CommandString, originalCommand: CommandString | undefined, args: CommandString[]): string {
		const basename = path.parse(shellExecutable).name.toLowerCase();
		const shellQuoteOptions = this.getQuotingOptions(basename, shellOptions, platform);
=======
	private _buildShellCommandLine(platform: Platform.Platform, shellExecutable: string, shellOptions: IShellConfiguration | undefined, command: CommandString, originalCommand: CommandString | undefined, args: CommandString[]): string {
		let basename = path.parse(shellExecutable).name.toLowerCase();
		let shellQuoteOptions = this._getQuotingOptions(basename, shellOptions, platform);
>>>>>>> de13d28e

		function needsQuotes(value: string): boolean {
			if (value.length >= 2) {
				const first = value[0] === shellQuoteOptions.strong ? shellQuoteOptions.strong : value[0] === shellQuoteOptions.weak ? shellQuoteOptions.weak : undefined;
				if (first === value[value.length - 1]) {
					return false;
				}
			}
			let quote: string | undefined;
			for (let i = 0; i < value.length; i++) {
				// We found the end quote.
				const ch = value[i];
				if (ch === quote) {
					quote = undefined;
				} else if (quote !== undefined) {
					// skip the character. We are quoted.
					continue;
				} else if (ch === shellQuoteOptions.escape) {
					// Skip the next character
					i++;
				} else if (ch === shellQuoteOptions.strong || ch === shellQuoteOptions.weak) {
					quote = ch;
				} else if (ch === ' ') {
					return true;
				}
			}
			return false;
		}

		function quote(value: string, kind: ShellQuoting): [string, boolean] {
			if (kind === ShellQuoting.Strong && shellQuoteOptions.strong) {
				return [shellQuoteOptions.strong + value + shellQuoteOptions.strong, true];
			} else if (kind === ShellQuoting.Weak && shellQuoteOptions.weak) {
				return [shellQuoteOptions.weak + value + shellQuoteOptions.weak, true];
			} else if (kind === ShellQuoting.Escape && shellQuoteOptions.escape) {
				if (Types.isString(shellQuoteOptions.escape)) {
					return [value.replace(/ /g, shellQuoteOptions.escape + ' '), true];
				} else {
					const buffer: string[] = [];
					for (const ch of shellQuoteOptions.escape.charsToEscape) {
						buffer.push(`\\${ch}`);
					}
					const regexp: RegExp = new RegExp('[' + buffer.join(',') + ']', 'g');
					const escapeChar = shellQuoteOptions.escape.escapeChar;
					return [value.replace(regexp, (match) => escapeChar + match), true];
				}
			}
			return [value, false];
		}

		function quoteIfNecessary(value: CommandString): [string, boolean] {
			if (Types.isString(value)) {
				if (needsQuotes(value)) {
					return quote(value, ShellQuoting.Strong);
				} else {
					return [value, false];
				}
			} else {
				return quote(value.value, value.quoting);
			}
		}

		// If we have no args and the command is a string then use the command to stay backwards compatible with the old command line
		// model. To allow variable resolving with spaces we do continue if the resolved value is different than the original one
		// and the resolved one needs quoting.
		if ((!args || args.length === 0) && Types.isString(command) && (command === originalCommand as string || needsQuotes(originalCommand as string))) {
			return command;
		}

		const result: string[] = [];
		let commandQuoted = false;
		let argQuoted = false;
		let value: string;
		let quoted: boolean;
		[value, quoted] = quoteIfNecessary(command);
		result.push(value);
		commandQuoted = quoted;
		for (const arg of args) {
			[value, quoted] = quoteIfNecessary(arg);
			result.push(value);
			argQuoted = argQuoted || quoted;
		}

		let commandLine = result.join(' ');
		// There are special rules quoted command line in cmd.exe
		if (platform === Platform.Platform.Windows) {
			if (basename === 'cmd' && commandQuoted && argQuoted) {
				commandLine = '"' + commandLine + '"';
			} else if ((basename === 'powershell' || basename === 'pwsh') && commandQuoted) {
				commandLine = '& ' + commandLine;
			}
		}

		return commandLine;
	}

	private _getQuotingOptions(shellBasename: string, shellOptions: IShellConfiguration | undefined, platform: Platform.Platform): IShellQuotingOptions {
		if (shellOptions && shellOptions.quoting) {
			return shellOptions.quoting;
		}
		return TerminalTaskSystem._shellQuotes[shellBasename] || TerminalTaskSystem._osShellQuotes[Platform.PlatformToString(platform)];
	}

	private _collectTaskVariables(variables: Set<string>, task: CustomTask | ContributedTask): void {
		if (task.command && task.command.name) {
			this._collectCommandVariables(variables, task.command, task);
		}
		this._collectMatcherVariables(variables, task.configurationProperties.problemMatchers);

		if (task.command.runtime === RuntimeType.CustomExecution && (CustomTask.is(task) || ContributedTask.is(task))) {
			let definition: any;
			if (CustomTask.is(task)) {
				definition = task._source.config.element;
			} else {
				definition = Objects.deepClone(task.defines);
				delete definition._key;
				delete definition.type;
			}
			this._collectDefinitionVariables(variables, definition);
		}
	}

	private _collectDefinitionVariables(variables: Set<string>, definition: any): void {
		if (Types.isString(definition)) {
			this._collectVariables(variables, definition);
		} else if (Types.isArray(definition)) {
			definition.forEach((element: any) => this._collectDefinitionVariables(variables, element));
		} else if (Types.isObject(definition)) {
			for (const key in definition) {
				this._collectDefinitionVariables(variables, definition[key]);
			}
		}
	}

	private _collectCommandVariables(variables: Set<string>, command: ICommandConfiguration, task: CustomTask | ContributedTask): void {
		// The custom execution should have everything it needs already as it provided
		// the callback.
		if (command.runtime === RuntimeType.CustomExecution) {
			return;
		}

		if (command.name === undefined) {
			throw new Error('Command name should never be undefined here.');
		}
		this._collectVariables(variables, command.name);
		if (command.args) {
			command.args.forEach(arg => this._collectVariables(variables, arg));
		}
		// Try to get a scope.
		const scope = (<IExtensionTaskSource>task._source).scope;
		if (scope !== TaskScope.Global) {
			variables.add('${workspaceFolder}');
		}
		if (command.options) {
			const options = command.options;
			if (options.cwd) {
				this._collectVariables(variables, options.cwd);
			}
			const optionsEnv = options.env;
			if (optionsEnv) {
				Object.keys(optionsEnv).forEach((key) => {
					const value: any = optionsEnv[key];
					if (Types.isString(value)) {
						this._collectVariables(variables, value);
					}
				});
			}
			if (options.shell) {
				if (options.shell.executable) {
					this._collectVariables(variables, options.shell.executable);
				}
				if (options.shell.args) {
					options.shell.args.forEach(arg => this._collectVariables(variables, arg));
				}
			}
		}
	}

	private _collectMatcherVariables(variables: Set<string>, values: Array<string | ProblemMatcher> | undefined): void {
		if (values === undefined || values === null || values.length === 0) {
			return;
		}
		values.forEach((value) => {
			let matcher: ProblemMatcher;
			if (Types.isString(value)) {
				if (value[0] === '$') {
					matcher = ProblemMatcherRegistry.get(value.substring(1));
				} else {
					matcher = ProblemMatcherRegistry.get(value);
				}
			} else {
				matcher = value;
			}
			if (matcher && matcher.filePrefix) {
				this._collectVariables(variables, matcher.filePrefix);
			}
		});
	}

<<<<<<< HEAD
	private collectVariables(variables: Set<string>, value: string | CommandString): void {
		const string: string = Types.isString(value) ? value : value.value;
		const r = /\$\{(.*?)\}/g;
=======
	private _collectVariables(variables: Set<string>, value: string | CommandString): void {
		let string: string = Types.isString(value) ? value : value.value;
		let r = /\$\{(.*?)\}/g;
>>>>>>> de13d28e
		let matches: RegExpExecArray | null;
		do {
			matches = r.exec(string);
			if (matches) {
				variables.add(matches[0]);
			}
		} while (matches);
	}

	private async _resolveCommandAndArgs(resolver: VariableResolver, commandConfig: ICommandConfiguration): Promise<{ command: CommandString; args: CommandString[] }> {
		// First we need to use the command args:
		let args: CommandString[] = commandConfig.args ? commandConfig.args.slice() : [];
<<<<<<< HEAD
		args = await this.resolveVariables(resolver, args);
		const command: CommandString = await this.resolveVariable(resolver, commandConfig.name);
=======
		args = await this._resolveVariables(resolver, args);
		let command: CommandString = await this._resolveVariable(resolver, commandConfig.name);
>>>>>>> de13d28e
		return { command, args };
	}

	private async _resolveVariables(resolver: VariableResolver, value: string[]): Promise<string[]>;
	private async _resolveVariables(resolver: VariableResolver, value: CommandString[]): Promise<CommandString[]>;
	private async _resolveVariables(resolver: VariableResolver, value: CommandString[]): Promise<CommandString[]> {
		return Promise.all(value.map(s => this._resolveVariable(resolver, s)));
	}

	private async _resolveMatchers(resolver: VariableResolver, values: Array<string | ProblemMatcher> | undefined): Promise<ProblemMatcher[]> {
		if (values === undefined || values === null || values.length === 0) {
			return [];
		}
		const result: ProblemMatcher[] = [];
		for (const value of values) {
			let matcher: ProblemMatcher;
			if (Types.isString(value)) {
				if (value[0] === '$') {
					matcher = ProblemMatcherRegistry.get(value.substring(1));
				} else {
					matcher = ProblemMatcherRegistry.get(value);
				}
			} else {
				matcher = value;
			}
			if (!matcher) {
				this._appendOutput(nls.localize('unknownProblemMatcher', 'Problem matcher {0} can\'t be resolved. The matcher will be ignored'));
				continue;
			}
			const taskSystemInfo: ITaskSystemInfo | undefined = resolver.taskSystemInfo;
			const hasFilePrefix = matcher.filePrefix !== undefined;
			const hasUriProvider = taskSystemInfo !== undefined && taskSystemInfo.uriProvider !== undefined;
			if (!hasFilePrefix && !hasUriProvider) {
				result.push(matcher);
			} else {
				const copy = Objects.deepClone(matcher);
				if (hasUriProvider && (taskSystemInfo !== undefined)) {
					copy.uriProvider = taskSystemInfo.uriProvider;
				}
				if (hasFilePrefix) {
					copy.filePrefix = await this._resolveVariable(resolver, copy.filePrefix);
				}
				result.push(copy);
			}
		}
		return result;
	}

	private async _resolveVariable(resolver: VariableResolver, value: string | undefined): Promise<string>;
	private async _resolveVariable(resolver: VariableResolver, value: CommandString | undefined): Promise<CommandString>;
	private async _resolveVariable(resolver: VariableResolver, value: CommandString | undefined): Promise<CommandString> {
		// TODO@Dirk Task.getWorkspaceFolder should return a WorkspaceFolder that is defined in workspace.ts
		if (Types.isString(value)) {
			return resolver.resolve(value);
		} else if (value !== undefined) {
			return {
				value: await resolver.resolve(value.value),
				quoting: value.quoting
			};
		} else { // This should never happen
			throw new Error('Should never try to resolve undefined.');
		}
	}

	private async _resolveOptions(resolver: VariableResolver, options: CommandOptions | undefined): Promise<CommandOptions> {
		if (options === undefined || options === null) {
			let cwd: string | undefined;
			try {
				cwd = await this._resolveVariable(resolver, '${workspaceFolder}');
			} catch (e) {
				// No workspace
			}
			return { cwd };
		}
<<<<<<< HEAD
		const result: CommandOptions = Types.isString(options.cwd)
			? { cwd: await this.resolveVariable(resolver, options.cwd) }
			: { cwd: await this.resolveVariable(resolver, '${workspaceFolder}') };
=======
		let result: CommandOptions = Types.isString(options.cwd)
			? { cwd: await this._resolveVariable(resolver, options.cwd) }
			: { cwd: await this._resolveVariable(resolver, '${workspaceFolder}') };
>>>>>>> de13d28e
		if (options.env) {
			result.env = Object.create(null);
			for (const key of Object.keys(options.env)) {
				const value: any = options.env![key];
				if (Types.isString(value)) {
					result.env![key] = await this._resolveVariable(resolver, value);
				} else {
					result.env![key] = value.toString();
				}
			}
		}
		return result;
	}

	static WellKnownCommands: IStringDictionary<boolean> = {
		'ant': true,
		'cmake': true,
		'eslint': true,
		'gradle': true,
		'grunt': true,
		'gulp': true,
		'jake': true,
		'jenkins': true,
		'jshint': true,
		'make': true,
		'maven': true,
		'msbuild': true,
		'msc': true,
		'nmake': true,
		'npm': true,
		'rake': true,
		'tsc': true,
		'xbuild': true
	};

	public getSanitizedCommand(cmd: string): string {
		let result = cmd.toLowerCase();
		const index = result.lastIndexOf(path.sep);
		if (index !== -1) {
			result = result.substring(index + 1);
		}
		if (TerminalTaskSystem.WellKnownCommands[result]) {
			return result;
		}
		return 'other';
	}

	private _appendOutput(output: string): void {
		const outputChannel = this._outputService.getChannel(this._outputChannelId);
		if (outputChannel) {
			outputChannel.append(output);
		}
	}
}<|MERGE_RESOLUTION|>--- conflicted
+++ resolved
@@ -254,25 +254,14 @@
 	public run(task: Task, resolver: ITaskResolver, trigger: string = Triggers.command): ITaskExecuteResult {
 		task = task.clone(); // A small amount of task state is stored in the task (instance) and tasks passed in to run may have that set already.
 		const recentTaskKey = task.getRecentlyUsedKey() ?? '';
-<<<<<<< HEAD
-		const validInstance = task.runOptions && task.runOptions.instanceLimit && this.instances[recentTaskKey] && this.instances[recentTaskKey].instances < task.runOptions.instanceLimit;
-		const instance = this.instances[recentTaskKey] ? this.instances[recentTaskKey].instances : 0;
-		this.currentTask = new VerifiedTask(task, resolver, trigger);
-=======
-		let validInstance = task.runOptions && task.runOptions.instanceLimit && this._instances[recentTaskKey] && this._instances[recentTaskKey].instances < task.runOptions.instanceLimit;
-		let instance = this._instances[recentTaskKey] ? this._instances[recentTaskKey].instances : 0;
+		const validInstance = task.runOptions && task.runOptions.instanceLimit && this._instances[recentTaskKey] && this._instances[recentTaskKey].instances < task.runOptions.instanceLimit;
+		const instance = this._instances[recentTaskKey] ? this._instances[recentTaskKey].instances : 0;
 		this._currentTask = new VerifiedTask(task, resolver, trigger);
->>>>>>> de13d28e
 		if (instance > 0) {
 			task.instance = this._instances[recentTaskKey].counter;
 		}
-<<<<<<< HEAD
 		const lastTaskInstance = this.getLastInstance(task);
-		const terminalData = lastTaskInstance ? this.activeTasks[lastTaskInstance.getMapKey()] : undefined;
-=======
-		let lastTaskInstance = this.getLastInstance(task);
-		let terminalData = lastTaskInstance ? this._activeTasks[lastTaskInstance.getMapKey()] : undefined;
->>>>>>> de13d28e
+		const terminalData = lastTaskInstance ? this._activeTasks[lastTaskInstance.getMapKey()] : undefined;
 		if (terminalData && terminalData.promise && !validInstance) {
 			this._lastTask = this._currentTask;
 			return { kind: TaskExecuteKind.Active, task: terminalData.task, active: { same: true, background: task.configurationProperties.isBackground! }, promise: terminalData.promise };
@@ -334,11 +323,7 @@
 	}
 
 	public isTaskVisible(task: Task): boolean {
-<<<<<<< HEAD
-		const terminalData = this.activeTasks[task.getMapKey()];
-=======
-		let terminalData = this._activeTasks[task.getMapKey()];
->>>>>>> de13d28e
+		const terminalData = this._activeTasks[task.getMapKey()];
 		if (!terminalData) {
 			return false;
 		}
@@ -349,11 +334,7 @@
 
 
 	public revealTask(task: Task): boolean {
-<<<<<<< HEAD
-		const terminalData = this.activeTasks[task.getMapKey()];
-=======
-		let terminalData = this._activeTasks[task.getMapKey()];
->>>>>>> de13d28e
+		const terminalData = this._activeTasks[task.getMapKey()];
 		if (!terminalData) {
 			return false;
 		}
@@ -416,11 +397,7 @@
 	}
 
 	public customExecutionComplete(task: Task, result: number): Promise<void> {
-<<<<<<< HEAD
-		const activeTerminal = this.activeTasks[task.getMapKey()];
-=======
-		let activeTerminal = this._activeTasks[task.getMapKey()];
->>>>>>> de13d28e
+		const activeTerminal = this._activeTasks[task.getMapKey()];
 		if (!activeTerminal) {
 			return Promise.reject(new Error('Expected to have a terminal for an custom execution task'));
 		}
@@ -460,11 +437,7 @@
 	}
 
 	public terminate(task: Task): Promise<ITaskTerminateResponse> {
-<<<<<<< HEAD
-		const activeTerminal = this.activeTasks[task.getMapKey()];
-=======
-		let activeTerminal = this._activeTasks[task.getMapKey()];
->>>>>>> de13d28e
+		const activeTerminal = this._activeTasks[task.getMapKey()];
 		if (!activeTerminal) {
 			return Promise.resolve<ITaskTerminateResponse>({ success: false, task: undefined });
 		}
@@ -486,17 +459,10 @@
 	}
 
 	public terminateAll(): Promise<ITaskTerminateResponse[]> {
-<<<<<<< HEAD
 		const promises: Promise<ITaskTerminateResponse>[] = [];
-		Object.keys(this.activeTasks).forEach((key) => {
-			const terminalData = this.activeTasks[key];
+		Object.keys(this._activeTasks).forEach((key) => {
+			const terminalData = this._activeTasks[key];
 			const terminal = terminalData.terminal;
-=======
-		let promises: Promise<ITaskTerminateResponse>[] = [];
-		Object.keys(this._activeTasks).forEach((key) => {
-			let terminalData = this._activeTasks[key];
-			let terminal = terminalData.terminal;
->>>>>>> de13d28e
 			promises.push(new Promise<ITaskTerminateResponse>((resolve, reject) => {
 				const onExit = terminal.onExit(() => {
 					const task = terminalData.task;
@@ -538,13 +504,8 @@
 			for (const dependency of task.configurationProperties.dependsOn) {
 				const dependencyTask = await resolver.resolve(dependency.uri, dependency.task!);
 				if (dependencyTask) {
-<<<<<<< HEAD
 					const key = dependencyTask.getMapKey();
-					let promise = this.activeTasks[key] ? this.getDependencyPromise(this.activeTasks[key]) : undefined;
-=======
-					let key = dependencyTask.getMapKey();
 					let promise = this._activeTasks[key] ? this._getDependencyPromise(this._activeTasks[key]) : undefined;
->>>>>>> de13d28e
 					if (!promise) {
 						this._fireTaskEvent(TaskEvent.create(TaskEventKind.DependsOnStarted, task));
 						encounteredDependencies.add(task.getCommonTaskId());
@@ -673,17 +634,10 @@
 		return resolved;
 	}
 
-<<<<<<< HEAD
-	private resolveVariablesFromSet(taskSystemInfo: ITaskSystemInfo | undefined, workspaceFolder: IWorkspaceFolder | undefined, task: CustomTask | ContributedTask, variables: Set<string>, alreadyResolved: Map<string, string>): Promise<IResolvedVariables | undefined> {
+	private _resolveVariablesFromSet(taskSystemInfo: ITaskSystemInfo | undefined, workspaceFolder: IWorkspaceFolder | undefined, task: CustomTask | ContributedTask, variables: Set<string>, alreadyResolved: Map<string, string>): Promise<IResolvedVariables | undefined> {
 		const isProcess = task.command && task.command.runtime === RuntimeType.Process;
 		const options = task.command && task.command.options ? task.command.options : undefined;
 		const cwd = options ? options.cwd : undefined;
-=======
-	private _resolveVariablesFromSet(taskSystemInfo: ITaskSystemInfo | undefined, workspaceFolder: IWorkspaceFolder | undefined, task: CustomTask | ContributedTask, variables: Set<string>, alreadyResolved: Map<string, string>): Promise<IResolvedVariables | undefined> {
-		let isProcess = task.command && task.command.runtime === RuntimeType.Process;
-		let options = task.command && task.command.options ? task.command.options : undefined;
-		let cwd = options ? options.cwd : undefined;
->>>>>>> de13d28e
 		let envPath: string | undefined = undefined;
 		if (options && options.env) {
 			for (const key of Object.keys(options.env)) {
@@ -771,15 +725,9 @@
 		}
 		const systemInfo: ITaskSystemInfo | undefined = this._currentTask.systemInfo = this._taskSystemInfoResolver(workspaceFolder);
 
-<<<<<<< HEAD
 		const variables = new Set<string>();
-		this.collectTaskVariables(variables, task);
-		const resolvedVariables = this.acquireInput(systemInfo, workspaceFolder, task, variables, alreadyResolved);
-=======
-		let variables = new Set<string>();
 		this._collectTaskVariables(variables, task);
 		const resolvedVariables = this._acquireInput(systemInfo, workspaceFolder, task, variables, alreadyResolved);
->>>>>>> de13d28e
 
 		return resolvedVariables.then((resolvedVariables) => {
 			if (resolvedVariables && !this._isTaskEmpty(task)) {
@@ -805,15 +753,9 @@
 		if (!lastTask) {
 			return Promise.reject(new Error('No task previously run'));
 		}
-<<<<<<< HEAD
-		const workspaceFolder = this.currentTask.workspaceFolder = lastTask.workspaceFolder;
+		const workspaceFolder = this._currentTask.workspaceFolder = lastTask.workspaceFolder;
 		const variables = new Set<string>();
-		this.collectTaskVariables(variables, task);
-=======
-		const workspaceFolder = this._currentTask.workspaceFolder = lastTask.workspaceFolder;
-		let variables = new Set<string>();
 		this._collectTaskVariables(variables, task);
->>>>>>> de13d28e
 
 		// Check that the task hasn't changed to include new variables
 		let hasAllVariables = true;
@@ -846,13 +788,8 @@
 		let error: TaskError | undefined = undefined;
 		let promise: Promise<ITaskSummary> | undefined = undefined;
 		if (task.configurationProperties.isBackground) {
-<<<<<<< HEAD
-			const problemMatchers = await this.resolveMatchers(resolver, task.configurationProperties.problemMatchers);
-			const watchingProblemMatcher = new WatchingProblemCollector(problemMatchers, this.markerService, this.modelService, this.fileService);
-=======
 			const problemMatchers = await this._resolveMatchers(resolver, task.configurationProperties.problemMatchers);
-			let watchingProblemMatcher = new WatchingProblemCollector(problemMatchers, this._markerService, this._modelService, this._fileService);
->>>>>>> de13d28e
+			const watchingProblemMatcher = new WatchingProblemCollector(problemMatchers, this._markerService, this._modelService, this._fileService);
 			if ((problemMatchers.length > 0) && !watchingProblemMatcher.isWatching()) {
 				this._appendOutput(nls.localize('TerminalTaskSystem.nonWatchingMatcher', 'Task {0} is a background task but uses a problem matcher without a background pattern', task._label));
 				this._showOutput();
@@ -923,15 +860,9 @@
 					const exitCode = typeof terminalLaunchResult === 'number' ? terminalLaunchResult : terminalLaunchResult?.code;
 					onData.dispose();
 					onExit.dispose();
-<<<<<<< HEAD
 					const key = task.getMapKey();
-					if (this.busyTasks[mapKey]) {
-						delete this.busyTasks[mapKey];
-=======
-					let key = task.getMapKey();
 					if (this._busyTasks[mapKey]) {
 						delete this._busyTasks[mapKey];
->>>>>>> de13d28e
 					}
 					this._removeFromActiveTasks(task);
 					this._fireTaskEvent(TaskEvent.create(TaskEventKind.Changed));
@@ -996,19 +927,11 @@
 			});
 			this._fireTaskEvent(TaskEvent.create(TaskEventKind.Start, task, terminal.instanceId, resolver.values));
 			const mapKey = task.getMapKey();
-<<<<<<< HEAD
-			this.busyTasks[mapKey] = task;
-			this.fireTaskEvent(TaskEvent.create(TaskEventKind.Active, task));
-			const problemMatchers = await this.resolveMatchers(resolver, task.configurationProperties.problemMatchers);
-			const startStopProblemMatcher = new StartStopProblemCollector(problemMatchers, this.markerService, this.modelService, ProblemHandlingStrategy.Clean, this.fileService);
-			this.terminalStatusManager.addTerminal(task, terminal, startStopProblemMatcher);
-=======
 			this._busyTasks[mapKey] = task;
 			this._fireTaskEvent(TaskEvent.create(TaskEventKind.Active, task));
-			let problemMatchers = await this._resolveMatchers(resolver, task.configurationProperties.problemMatchers);
-			let startStopProblemMatcher = new StartStopProblemCollector(problemMatchers, this._markerService, this._modelService, ProblemHandlingStrategy.Clean, this._fileService);
+			const problemMatchers = await this._resolveMatchers(resolver, task.configurationProperties.problemMatchers);
+			const startStopProblemMatcher = new StartStopProblemCollector(problemMatchers, this._markerService, this._modelService, ProblemHandlingStrategy.Clean, this._fileService);
 			this._terminalStatusManager.addTerminal(task, terminal, startStopProblemMatcher);
->>>>>>> de13d28e
 			const onData = terminal.onLineData((line) => {
 				startStopProblemMatcher.processLine(line);
 			});
@@ -1016,15 +939,9 @@
 				const onExit = terminal!.onExit((terminalLaunchResult) => {
 					const exitCode = typeof terminalLaunchResult === 'number' ? terminalLaunchResult : terminalLaunchResult?.code;
 					onExit.dispose();
-<<<<<<< HEAD
 					const key = task.getMapKey();
-					this.removeFromActiveTasks(task);
-					this.fireTaskEvent(TaskEvent.create(TaskEventKind.Changed));
-=======
-					let key = task.getMapKey();
 					this._removeFromActiveTasks(task);
 					this._fireTaskEvent(TaskEvent.create(TaskEventKind.Changed));
->>>>>>> de13d28e
 					if (terminalLaunchResult !== undefined) {
 						// Only keep a reference to the terminal if it is not being disposed.
 						switch (task.command.presentation!.panel) {
@@ -1092,15 +1009,9 @@
 
 	private async _createShellLaunchConfig(task: CustomTask | ContributedTask, workspaceFolder: IWorkspaceFolder | undefined, variableResolver: VariableResolver, platform: Platform.Platform, options: CommandOptions, command: CommandString, args: CommandString[], waitOnExit: boolean | string): Promise<IShellLaunchConfig | undefined> {
 		let shellLaunchConfig: IShellLaunchConfig;
-<<<<<<< HEAD
 		const isShellCommand = task.command.runtime === RuntimeType.Shell;
-		const needsFolderQualification = this.contextService.getWorkbenchState() === WorkbenchState.WORKSPACE;
-		const terminalName = this.createTerminalName(task);
-=======
-		let isShellCommand = task.command.runtime === RuntimeType.Shell;
-		let needsFolderQualification = this._contextService.getWorkbenchState() === WorkbenchState.WORKSPACE;
-		let terminalName = this._createTerminalName(task);
->>>>>>> de13d28e
+		const needsFolderQualification = this._contextService.getWorkbenchState() === WorkbenchState.WORKSPACE;
+		const terminalName = this._createTerminalName(task);
 		const type = 'Task';
 		const originalCommand = task.command.name;
 		if (isShellCommand) {
@@ -1144,17 +1055,10 @@
 			if (shellLaunchConfig.args === undefined) {
 				shellLaunchConfig.args = [];
 			}
-<<<<<<< HEAD
 			const shellArgs = Array.isArray(shellLaunchConfig.args!) ? <string[]>shellLaunchConfig.args!.slice(0) : [shellLaunchConfig.args!];
 			const toAdd: string[] = [];
-			const basename = path.posix.basename((await this.pathService.fileURI(shellLaunchConfig.executable!)).path).toLowerCase();
-			const commandLine = this.buildShellCommandLine(platform, basename, shellOptions, command, originalCommand, args);
-=======
-			let shellArgs = Array.isArray(shellLaunchConfig.args!) ? <string[]>shellLaunchConfig.args!.slice(0) : [shellLaunchConfig.args!];
-			let toAdd: string[] = [];
-			let basename = path.posix.basename((await this._pathService.fileURI(shellLaunchConfig.executable!)).path).toLowerCase();
-			let commandLine = this._buildShellCommandLine(platform, basename, shellOptions, command, originalCommand, args);
->>>>>>> de13d28e
+			const basename = path.posix.basename((await this._pathService.fileURI(shellLaunchConfig.executable!)).path).toLowerCase();
+			const commandLine = this._buildShellCommandLine(platform, basename, shellOptions, command, originalCommand, args);
 			let windowsShellArgs: boolean = false;
 			if (platform === Platform.Platform.Windows) {
 				windowsShellArgs = true;
@@ -1212,15 +1116,9 @@
 				}
 			}
 		} else {
-<<<<<<< HEAD
 			const commandExecutable = (task.command.runtime !== RuntimeType.CustomExecution) ? CommandString.value(command) : undefined;
 			const executable = !isShellCommand
-				? await this.resolveVariable(variableResolver, await this.resolveVariable(variableResolver, '${' + TerminalTaskSystem.ProcessVarName + '}'))
-=======
-			let commandExecutable = (task.command.runtime !== RuntimeType.CustomExecution) ? CommandString.value(command) : undefined;
-			let executable = !isShellCommand
 				? await this._resolveVariable(variableResolver, await this._resolveVariable(variableResolver, '${' + TerminalTaskSystem.ProcessVarName + '}'))
->>>>>>> de13d28e
 				: commandExecutable;
 
 			// When we have a process task there is no need to quote arguments. So we go ahead and take the string value.
@@ -1311,15 +1209,9 @@
 		return createdTerminal;
 	}
 
-<<<<<<< HEAD
-	private async createTerminal(task: CustomTask | ContributedTask, resolver: VariableResolver, workspaceFolder: IWorkspaceFolder | undefined): Promise<[ITerminalInstance | undefined, TaskError | undefined]> {
+	private async _createTerminal(task: CustomTask | ContributedTask, resolver: VariableResolver, workspaceFolder: IWorkspaceFolder | undefined): Promise<[ITerminalInstance | undefined, TaskError | undefined]> {
 		const platform = resolver.taskSystemInfo ? resolver.taskSystemInfo.platform : Platform.platform;
-		const options = await this.resolveOptions(resolver, task.command.options);
-=======
-	private async _createTerminal(task: CustomTask | ContributedTask, resolver: VariableResolver, workspaceFolder: IWorkspaceFolder | undefined): Promise<[ITerminalInstance | undefined, TaskError | undefined]> {
-		let platform = resolver.taskSystemInfo ? resolver.taskSystemInfo.platform : Platform.platform;
-		let options = await this._resolveOptions(resolver, task.command.options);
->>>>>>> de13d28e
+		const options = await this._resolveOptions(resolver, task.command.options);
 		const presentationOptions = task.command.presentation;
 
 		let waitOnExit: boolean | string = false;
@@ -1354,11 +1246,7 @@
 				isFeatureTerminal: true
 			};
 		} else {
-<<<<<<< HEAD
-			const resolvedResult: { command: CommandString; args: CommandString[] } = await this.resolveCommandAndArgs(resolver, task.command);
-=======
-			let resolvedResult: { command: CommandString; args: CommandString[] } = await this._resolveCommandAndArgs(resolver, task.command);
->>>>>>> de13d28e
+			const resolvedResult: { command: CommandString; args: CommandString[] } = await this._resolveCommandAndArgs(resolver, task.command);
 			command = resolvedResult.command;
 			args = resolvedResult.args;
 
@@ -1375,11 +1263,7 @@
 		const taskKey = task.getMapKey();
 		let terminalToReuse: ITerminalData | undefined;
 		if (prefersSameTerminal) {
-<<<<<<< HEAD
-			const terminalId = this.sameTaskTerminals[taskKey];
-=======
-			let terminalId = this._sameTaskTerminals[taskKey];
->>>>>>> de13d28e
+			const terminalId = this._sameTaskTerminals[taskKey];
 			if (terminalId) {
 				terminalToReuse = this._terminals[terminalId];
 				delete this._sameTaskTerminals[taskKey];
@@ -1423,11 +1307,7 @@
 
 		const terminalKey = result.instanceId.toString();
 		result.onDisposed((terminal) => {
-<<<<<<< HEAD
-			const terminalData = this.terminals[terminalKey];
-=======
-			let terminalData = this._terminals[terminalKey];
->>>>>>> de13d28e
+			const terminalData = this._terminals[terminalKey];
 			if (terminalData) {
 				delete this._terminals[terminalKey];
 				delete this._sameTaskTerminals[terminalData.lastTask];
@@ -1447,15 +1327,9 @@
 		return [result, undefined];
 	}
 
-<<<<<<< HEAD
-	private buildShellCommandLine(platform: Platform.Platform, shellExecutable: string, shellOptions: IShellConfiguration | undefined, command: CommandString, originalCommand: CommandString | undefined, args: CommandString[]): string {
+	private _buildShellCommandLine(platform: Platform.Platform, shellExecutable: string, shellOptions: IShellConfiguration | undefined, command: CommandString, originalCommand: CommandString | undefined, args: CommandString[]): string {
 		const basename = path.parse(shellExecutable).name.toLowerCase();
-		const shellQuoteOptions = this.getQuotingOptions(basename, shellOptions, platform);
-=======
-	private _buildShellCommandLine(platform: Platform.Platform, shellExecutable: string, shellOptions: IShellConfiguration | undefined, command: CommandString, originalCommand: CommandString | undefined, args: CommandString[]): string {
-		let basename = path.parse(shellExecutable).name.toLowerCase();
-		let shellQuoteOptions = this._getQuotingOptions(basename, shellOptions, platform);
->>>>>>> de13d28e
+		const shellQuoteOptions = this._getQuotingOptions(basename, shellOptions, platform);
 
 		function needsQuotes(value: string): boolean {
 			if (value.length >= 2) {
@@ -1655,15 +1529,9 @@
 		});
 	}
 
-<<<<<<< HEAD
-	private collectVariables(variables: Set<string>, value: string | CommandString): void {
+	private _collectVariables(variables: Set<string>, value: string | CommandString): void {
 		const string: string = Types.isString(value) ? value : value.value;
 		const r = /\$\{(.*?)\}/g;
-=======
-	private _collectVariables(variables: Set<string>, value: string | CommandString): void {
-		let string: string = Types.isString(value) ? value : value.value;
-		let r = /\$\{(.*?)\}/g;
->>>>>>> de13d28e
 		let matches: RegExpExecArray | null;
 		do {
 			matches = r.exec(string);
@@ -1676,13 +1544,8 @@
 	private async _resolveCommandAndArgs(resolver: VariableResolver, commandConfig: ICommandConfiguration): Promise<{ command: CommandString; args: CommandString[] }> {
 		// First we need to use the command args:
 		let args: CommandString[] = commandConfig.args ? commandConfig.args.slice() : [];
-<<<<<<< HEAD
-		args = await this.resolveVariables(resolver, args);
-		const command: CommandString = await this.resolveVariable(resolver, commandConfig.name);
-=======
 		args = await this._resolveVariables(resolver, args);
-		let command: CommandString = await this._resolveVariable(resolver, commandConfig.name);
->>>>>>> de13d28e
+		const command: CommandString = await this._resolveVariable(resolver, commandConfig.name);
 		return { command, args };
 	}
 
@@ -1757,15 +1620,9 @@
 			}
 			return { cwd };
 		}
-<<<<<<< HEAD
 		const result: CommandOptions = Types.isString(options.cwd)
-			? { cwd: await this.resolveVariable(resolver, options.cwd) }
-			: { cwd: await this.resolveVariable(resolver, '${workspaceFolder}') };
-=======
-		let result: CommandOptions = Types.isString(options.cwd)
 			? { cwd: await this._resolveVariable(resolver, options.cwd) }
 			: { cwd: await this._resolveVariable(resolver, '${workspaceFolder}') };
->>>>>>> de13d28e
 		if (options.env) {
 			result.env = Object.create(null);
 			for (const key of Object.keys(options.env)) {
